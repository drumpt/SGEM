<<<<<<< HEAD
# Listen, Adapt, Better WER: Source-free Single-utterance Test-time Adaptation for Automatic Speech Recognition
![](https://i.imgur.com/pPAS730.png)
### Introduction
=======
# SGEM: Test-Time Adaptation for Automatic Speech Recognition via Sequential-Level Generalized Entropy Minimization
![](res/concept_figure.png)

### Abstract
>>>>>>> 04c623ac
Given a CTC-based trained ASR model, we proposed **Single-Utterance Test-time Adaptation (SUTA)** framework, which can adapt the source ASR model for one utterance by unsupervised objectives (such as entropy minimization, minimum class confusion). For details of SUTA's method and experimental results, please see our paper [[link]](https://arxiv.org/abs/2203.14222).

Our proposed SUTA has below advantages:
* Efficient adaptation for one **single utterance**
* Don't need to access the source data
* About 0.1s per 1s utterance for 10-steps adaptation

### Environmental Setup 
```
pip install -r requirements.txt
```

### Data Preparation
Currently, our code only supports [Librispeech](https://www.openslr.org/12)/[CHiME-3](https://catalog.ldc.upenn.edu/LDC2017S24)/[Common voice En](https://tinyurl.com/cvjune2020)/[TED-LIUM 3](https://www.openslr.org/51/)
You have to download datasets by your own.

### Run
The source ASR model is [w2v2-base fine-tuned on Librispeech 960 hours](https://huggingface.co/facebook/wav2vec2-base-960h). The pre-trained model is imported by Huggingface.

Run SUTA on different datasets:
```
bash scripts/{dataset_name: LS/CH/CV/TD}.sh
```

### Contact 
* Changhun Kim changhun.kim@kaist.ac.kr

### Citation
```
@inproceedings{kim2023sgem,
  title={{SGEM}: Test-Time Adaptation for Automatic Speech Recognition via Sequential-Level Generalized Entropy Minimization},
  author={Changhun Kim and Joonhyung Park and Hajin Shim, and Eunho Yang},
  booktitle={Conference of the International Speech Communication Association (INTERSPEECH)},
  year={2023}
}
```<|MERGE_RESOLUTION|>--- conflicted
+++ resolved
@@ -1,13 +1,7 @@
-<<<<<<< HEAD
-# Listen, Adapt, Better WER: Source-free Single-utterance Test-time Adaptation for Automatic Speech Recognition
-![](https://i.imgur.com/pPAS730.png)
-### Introduction
-=======
 # SGEM: Test-Time Adaptation for Automatic Speech Recognition via Sequential-Level Generalized Entropy Minimization
 ![](res/concept_figure.png)
 
 ### Abstract
->>>>>>> 04c623ac
 Given a CTC-based trained ASR model, we proposed **Single-Utterance Test-time Adaptation (SUTA)** framework, which can adapt the source ASR model for one utterance by unsupervised objectives (such as entropy minimization, minimum class confusion). For details of SUTA's method and experimental results, please see our paper [[link]](https://arxiv.org/abs/2203.14222).
 
 Our proposed SUTA has below advantages:
