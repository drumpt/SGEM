import os
import random
import gc
import logging
import pickle
from datetime import datetime
from copy import deepcopy
import time
# from grpc import RpcContext
# from queue import Queue

import numpy as np
from sklearn.decomposition import PCA
import torch
torch.backends.cudnn.enabled = False
from torch import nn
import torch.nn.functional as F
import torchaudio
from torch.nn.utils.rnn import pad_sequence
from info_nce import InfoNCE

from transformers import Wav2Vec2ForCTC, Wav2Vec2Processor
from speechbrain.pretrained import EncoderDecoderASR
from speechbrain.lobes.augment import TimeDomainSpecAugment
from speechbrain.decoders.seq2seq import S2SRNNGreedySearcher
import speechbrain

import nemo.collections.asr as nemo_asr
from nemo.collections.asr.parts.utils import rnnt_utils
from nemo.collections.asr.losses.ctc import CTCLoss
from nemo.collections.common.parts.rnn import label_collate
from audio_augmentations import *
import sentencepiece

from jiwer import wer
import hydra
from omegaconf import OmegaConf

from data import load_dataset


def get_logger(args):
    logger = logging.getLogger(__name__)
    logger.setLevel(logging.INFO)
    formatter = logging.Formatter('%(message)s')

    time_string = datetime.now().strftime("%Y_%m_%d_%H_%M_%S")
    file_handler = logging.FileHandler(os.path.join(args.log_dir, f"log_{time_string}.txt"))
    file_handler.setFormatter(formatter)
    logger.addHandler(file_handler)
    return logger


def get_model(args, original):
    if args.asr == "facebook/wav2vec2-base-960h":
        model = Wav2Vec2ForCTC.from_pretrained(args.asr).requires_grad_(True).eval()
        if 'cuda' in args.device:
            model = model.cuda()
    elif args.asr == "speechbrain/asr-crdnn-rnnlm-librispeech":
        model = EncoderDecoderASR.from_hparams(args.asr, run_opts={"device": args.device}).requires_grad_(True).eval()
    elif args.asr == "speechbrain/asr-crdnn-transformerlm-librispeech":
        model = EncoderDecoderASR.from_hparams(args.asr, run_opts={"device": args.device}).requires_grad_(True).eval()
    elif args.asr == "pretrained_models/stt_en_conformer_transducer_small.nemo":
        model = nemo_asr.models.EncDecRNNTBPEModel.restore_from(args.asr).to(args.device).requires_grad_(True).eval()
    if original:
        model = configure_model(model)
    return model


def collect_params_ctc(model, train_params, bias_only=False):
    """Collect the affine scale + shift parameters from batch norms.

    Walk the model's modules and collect all batch normalization parameters.
    Return the parameters and their names.

    Note: other choices of parameterization are possible!
    """
    params = []
    names = []
    trainable = []
    if bias_only:
        trainable = ['bias']
    else: 
        trainable = ['weight', 'bias']

    for nm, m in model.named_modules():
        if "all" in train_params:
            for np, p in m.named_parameters():
                p.requires_grad = True
                if not f"{nm}.{np}" in names:
                    params.append(p)
                    names.append(f"{nm}.{np}")
        if "feature" in train_params:
            if len(str(nm).split('.')) > 1:
                if str(nm).split('.')[1] == 'feature_extractor' or str(nm).split('.')[1] == 'feature_projection':
                    for np, p in m.named_parameters():
                        p.requires_grad = True
                        if not f"{nm}.{np}" in names:
                            params.append(p)
                            names.append(f"{nm}.{np}")
        if "LN" in train_params:
            if isinstance(m, nn.LayerNorm):
                for np, p in m.named_parameters():
                    if np in trainable:  
                        p.requires_grad = True
                        if not f"{nm}.{np}" in names:
                            params.append(p)
                            names.append(f"{nm}.{np}")
    return params, names


def collect_params_attn(model, train_params, bias_only=False):
    params = []
    names = []

    for np, p in model.named_parameters():
        collect = False
        if "all" in train_params:
            collect = True
        if 'enc' in train_params and 'enc' in str(np):
            collect = True
        if 'dec' in train_params and 'dec' in str(np):
            collect = True
        if 'linear' in train_params and 'fc' in str(np):
            collect = True
        if 'LN' in train_params and 'norm' in str(np):
            collect = True

        if collect:
            p.requires_grad = True
            params.append(p)
            names.append(str(np))

    return params, names


def collect_params_trans(model, train_params, bias_only=False):
    params = []
    names = []

    for np, p in model.named_parameters():
        collect = False 
        if "all" in train_params:
            collect = True
        if 'enc' in train_params and 'enc' in str(np):
            collect = True
        if 'dec' in train_params and 'dec' in str(np):
            collect = True
        if 'joint' in train_params and 'joint' in str(np):
            collect = True
        if 'linear' in train_params and 'joint_net' in str(np):
            collect = True
        if 'LN' in train_params and 'norm' in str(np):
            collect = True

        if collect:
            p.requires_grad = True
            params.append(p)
            names.append(str(np))
    return params, names


def configure_model(model):
    """Configure model for use with tent."""
    model.requires_grad_(False)
    return model


def get_optimizer(params, opt_name='AdamW', lr=1e-4, beta=0.9, weight_decay=0., scheduler=None, step_size=1, gamma=0.7):
    opt = getattr(torch.optim, opt_name)
    if opt_name == 'Adam':       
        optimizer = opt(params, lr=lr, betas=(beta, 0.999), weight_decay=weight_decay)
    else: 
        optimizer = opt(params, lr=lr, weight_decay=weight_decay)
    
    if scheduler is not None: 
        return optimizer, eval(scheduler)(optimizer, step_size=step_size, gamma=gamma)
    return optimizer, None


def get_augmentation(args):
    weak_augmentation_list = [
        Noise(min_snr=0.01, max_snr=0.05),
        Gain(),
        Reverb(sample_rate=16000),
        HighLowPass(sample_rate=16000),
    ]
    strong_augmentation_list = [
        Noise(min_snr=0.1, max_snr=0.5),
        PitchShift(n_samples=16000, sample_rate=16000, pitch_cents_min=-700, pitch_cents_max=700),
        TimeDomainSpecAugment(
            perturb_prob=0, drop_freq_prob=1, drop_chunk_prob=1, speeds=[95, 100, 105],
            drop_freq_count_low=3, drop_freq_count_high=5, drop_chunk_count_low=3, drop_chunk_count_high=5,
            drop_chunk_length_low=500, drop_chunk_length_high=1000
        ),
    ]
    return weak_augmentation_list, strong_augmentation_list


def apply_augmentation(args, augmentation_list, wavs):
    if args.aug_method == "augmix":
        return apply_augmix(args, augmentation_list, wavs)
    augmentation = np.random.choice(augmentation_list)
    if isinstance(augmentation, TimeDomainSpecAugment):
        aug_wavs = augmentation(wavs, torch.ones(len(wavs)).to(wavs.device))
    else:
        aug_wavs = augmentation(wavs.cpu())
    return aug_wavs


def apply_augmix(args, augmentation_list, wavs, k=3, alpha=1.0):
    wavs_augmix = torch.zeros_like(wavs).to(wavs.device)
    w_list = torch.distributions.dirichlet.Dirichlet(torch.tensor([alpha] * k)).sample()
    for i in range(k):
        num_augs = torch.randint(low=1, high=4, size=(1,))[0]
        wavs_aug = wavs.clone().cpu()
        for _ in range(num_augs):
            augmentation = np.random.choice(augmentation_list)
            if isinstance(augmentation, TimeDomainSpecAugment):
                wavs_aug = augmentation(wavs_aug, torch.ones(len(wavs)))
            else:
                wavs_aug = augmentation(wavs_aug.cpu())
        wavs_augmix += w_list[i] * wavs_aug.to(wavs.device)
    m = torch.distributions.beta.Beta(alpha, alpha).sample()
    return m * wavs + (1 - m) * wavs_augmix


def copy_model_and_optimizer(model, optimizer, scheduler):
    """Copy the model and optimizer states for resetting after adaptation."""
    model_state = deepcopy(model.state_dict())
    optimizer_state = deepcopy(optimizer.state_dict())
    if scheduler is not None:
        scheduler_state = deepcopy(scheduler.state_dict())
        return model_state, optimizer_state, scheduler_state
    else:
        return model_state, optimizer_state, None


def load_model_and_optimizer(model, optimizer, scheduler, model_state, optimizer_state, scheduler_state):
    """Restore the model and optimizer states from copies."""
    model.load_state_dict(model_state, strict=True)
    model.eval()
    optimizer.load_state_dict(optimizer_state)
    if scheduler is not None:
        scheduler.load_state_dict(scheduler_state)
        return model, optimizer, scheduler
    else: 
        return model, optimizer, None


def transcribe_batch(args, model, processor, wavs, lens):
    with torch.no_grad():
        if isinstance(model, Wav2Vec2ForCTC):
            inputs = processor(wavs, sampling_rate=16000, return_tensors="pt", padding="longest")
            input_values = inputs.input_values.to(args.device)
            outputs = model(input_values).logits
            predicted_ids = torch.argmax(outputs, dim=-1)
            transcription = processor.batch_decode(predicted_ids)
        elif isinstance(model, EncoderDecoderASR):
            # transcription = model.transcribe_batch(wavs, wav_lens=torch.ones(len(wavs)).to(args.device))[0]
            transcription = []
            for wav in wavs:
                wav = wav.unsqueeze(0)
                text = model.transcribe_batch(wav, wav_lens=torch.ones(len(wav)).to(args.device))[0]
                transcription.append(text[0])
        elif isinstance(model, nemo_asr.models.EncDecRNNTBPEModel): # conformer from nemo
            transcription = []
            for wav in wavs:
                wav = wav.unsqueeze(0)
                encoded_feature, encoded_len = model(input_signal=wav, input_signal_length=lens)
                best_hyp_texts, _ = model.decoding.rnnt_decoder_predictions_tensor(
                    encoder_output=encoded_feature, encoded_lengths=encoded_len, return_hypotheses=False
                )
                text = [best_hyp_text.upper() for best_hyp_text in best_hyp_texts][0]
                transcription.append(text)
    return transcription


def softmax_entropy(x, dim=-1):
    return -(x.softmax(dim) * x.log_softmax(dim)).sum(dim)


def non_saturating_loss(x, dim=-1):
    max_idx = torch.argmax(x, dim=dim, keepdim=True)
    one_hots = torch.zeros_like(x).scatter(-1, max_idx, 1).to(x.device)
    return torch.mean(one_hots * x) + torch.log(((1 - one_hots) * torch.exp(x)).sum(dim=dim)).mean()


def mcc_loss(x, reweight=False, dim=-1, class_num=32):
    mcc_loss = 0
    for x_split in x: # (B, L, D) -> (L, D)
        x_split = x_split.unsqueeze(0)
        p = x_split.softmax(dim) # (1, L, D)
        p = p.squeeze(0) # (L, D)

        if reweight: # (1, L, D) * (L, 1)
            target_entropy_weight = softmax_entropy(x_split, dim=-1).detach().squeeze(0) # instance-wise entropy (1, L, D)
            target_entropy_weight = 1 + torch.exp(-target_entropy_weight) # (1, L)
            target_entropy_weight = x_split.shape[1] * target_entropy_weight / torch.sum(target_entropy_weight)
            cov_matrix_t = p.mul(target_entropy_weight.view(-1, 1)).transpose(1, 0).mm(p)
        else:
            cov_matrix_t = p.transpose(1, 0).mm(p) # (D, L) * (L, D) -> (D, D)

        cov_matrix_t = cov_matrix_t / torch.sum(cov_matrix_t, dim=1)
        mcc_loss += (torch.sum(cov_matrix_t) - torch.trace(cov_matrix_t)) / class_num
    mcc_loss /= len(x)
    return mcc_loss


def generate_adversarial_example(wavs, model, target_snr=15, lr=1e-4, n_steps=5):
    import math
    adv_wavs = []
    l1_loss = nn.L1Loss()
    for wav in wavs:
        wav = wav.unsqueeze(0).requires_grad_(False)
        noise = torch.zeros_like(wav).requires_grad_(True)
        for _ in range(n_steps):
            adv_wav = wav + noise
            clean_encoded = model.encode_batch(wav, wav_lens=torch.ones(1))
            adv_encoded = model.encode_batch(adv_wav, wav_lens=torch.ones(1))

            noise.grad = None
            model.zero_grad()

            loss = l1_loss(clean_encoded, adv_encoded)
            loss.backward()

            noise = noise - lr * noise.grad.sign()
            epsilon = torch.norm(wav) / (math.sqrt(wav.shape[0] * wav.shape[1])) * (10 ** (- target_snr / 10))
            noise = torch.clamp(noise, - epsilon, epsilon).detach()
            noise.requires_grad_(True)
        adv_wav = wav + noise
        adv_wavs.append(adv_wav.squeeze(0))
    return torch.stack(adv_wavs, dim=0)


def forward_and_adapt_ctc(args, model, teacher_model, processor, optimizer, scheduler, wavs, lens):
    inputs = processor(wavs, sampling_rate=16000, return_tensors="pt", padding="longest")
    input_values = inputs.input_values.to(args.device)
    outputs = model(input_values).logits

    predicted_ids = torch.argmax(outputs, dim=-1)
    non_blank = torch.where(predicted_ids != 0, 1, 0).bool()

    optimizer.zero_grad()
    if "original" in args.method or "em_uncertainty" in args.method or "em_sparse" in args.method:
        if args.em_coef > 0:
            if "original" in args.method:
                if args.not_blank:
                    e_loss = softmax_entropy(outputs / args.temp)[non_blank].mean(0).mean()
                else: 
                    e_loss = softmax_entropy(outputs / args.temp).mean(0).mean() 
            elif "em_uncertainty" in args.method:
                if args.not_blank:
                    frame_weight = F.normalize(torch.reciprocal(softmax_entropy(outputs)[non_blank]), p=1, dim=-1).detach()
                    e_loss = torch.sum(frame_weight * softmax_entropy(outputs / args.temp)[non_blank], dim=-1).mean()
                else:
                    frame_weight = F.normalize(torch.reciprocal(softmax_entropy(outputs)), dim=-1).detach()
                    e_loss = torch.sum(frame_weight * softmax_entropy(outputs / args.temp), dim=-1).mean()
            elif "em_sparse" in args.method:
                if args.not_blank:
                    selected_frame = non_blank & torch.where(softmax_entropy(outputs, dim=-1) < args.entropy_threshold, 1, 0).bool()
                    e_loss = softmax_entropy(outputs / args.temp)[selected_frame].mean(0).mean()
                else:
                    selected_frame = torch.where(softmax_entropy(outputs, dim=-1) < args.entropy_threshold, 1, 0).bool()
                    e_loss = softmax_entropy(outputs / args.temp)[selected_frame].mean(0).mean() 
            (args.em_coef * e_loss).backward(retain_graph=True)

        if 1 - args.em_coef > 0:
            c_loss = mcc_loss(outputs / args.temp, args.reweight)
            ((1 - args.em_coef) * c_loss).backward(retain_graph=True)
    if "cr" in args.method:
        weak_augmentation_list, strong_augmentation_list = get_augmentation(args)

        ce_loss = nn.CrossEntropyLoss()
        for sub_wav in input_values: # element-wise iteration
            sub_wav = sub_wav.unsqueeze(0)
            weak_sub_wav = apply_augmentation(args, weak_augmentation_list, sub_wav).to(args.device)

            with torch.no_grad():
                if teacher_model:
                    weak_outputs = teacher_model(weak_sub_wav).logits
                else:
                    weak_outputs = model(weak_sub_wav).logits

            weak_probs = F.softmax(weak_outputs, dim=-1)
            confidence, _ = torch.max(weak_probs, dim=-1, keepdim=True)
            weak_max_idx = torch.argmax(weak_probs, dim=-1, keepdim=True)
            weak_one_hots = torch.FloatTensor(weak_probs.shape).zero_().to(args.device).scatter(2, weak_max_idx, 1)
            non_blank = torch.where(weak_max_idx != 0, 1, 0).bool()

            selected_frames = non_blank & torch.where(confidence > args.prob_threshold, 1, 0).bool()
            selected_frames = selected_frames.expand_as(weak_probs)

            strong_sub_wav = apply_augmentation(args, strong_augmentation_list, sub_wav).to(args.device)
            strong_outputs = model(strong_sub_wav).logits

            for strong_output, weak_one_hot, selected_frame in zip(strong_outputs, weak_one_hots, selected_frames): # element-wise loss in batch
                cr_loss = ce_loss(
                    strong_output * selected_frame,
                    (weak_one_hot * selected_frame).detach()
                ) / (len(input_values) * len(strong_outputs))
                cr_loss.backward(retain_graph=True)
            del sub_wav, weak_sub_wav, weak_probs, confidence, weak_max_idx, non_blank, selected_frames, strong_sub_wav, strong_outputs

    optimizer.step()
    if scheduler is not None:
        scheduler.step()


def forward_and_adapt_attn(args, model, teacher_model, processor, optimizer, scheduler, wavs, lens, adapter=None, step_idx=None):
    def forward_attn(args, model, greedy_searcher, wavs, gt_wavs=None):
        log_probs_lst = []

        enc_states = model.encode_batch(wavs, wav_lens=torch.ones(len(wavs)).to(args.device))
        enc_lens = torch.tensor([enc_states.shape[1]]).to(args.device)

        device = enc_states.device
        batch_size = enc_states.shape[0]
        memory = greedy_searcher.reset_mem(batch_size, device=device)

        inp_tokens = (enc_states.new_zeros(batch_size).fill_(greedy_searcher.bos_index).long())
        max_decode_steps = int(enc_states.shape[1] * greedy_searcher.max_decode_ratio)

        if gt_wavs == None:
            for _ in range(max_decode_steps):
                log_probs, memory, _ = greedy_searcher.forward_step(
                    inp_tokens, memory, enc_states, enc_lens
                )
                log_probs_lst.append(log_probs)
                inp_tokens = log_probs.argmax(dim=-1)
        else:
            with torch.no_grad():
                gt_enc_states = model.encode_batch(gt_wavs, wav_lens=torch.ones(len(gt_wavs)).to(args.device))
                gt_enc_lens = torch.tensor([gt_enc_states.shape[1]]).to(args.device)

                gt_memory = greedy_searcher.reset_mem(batch_size, device=device)
                gt_inp_tokens = (gt_enc_states.new_zeros(batch_size).fill_(greedy_searcher.bos_index).long())
            for _ in range(max_decode_steps):
                log_probs, memory, _ = greedy_searcher.forward_step(
                    gt_inp_tokens, memory, enc_states, enc_lens
                )

                with torch.no_grad():
                    gt_log_probs, gt_memory, _ = greedy_searcher.forward_step(
                        gt_inp_tokens, gt_memory, gt_enc_states, gt_enc_lens
                    )
                    gt_inp_tokens = gt_log_probs.argmax(dim=-1)

                log_probs_lst.append(log_probs)
        return log_probs_lst

    greedy_searcher = S2SRNNGreedySearcher(
        model.mods.decoder.emb,
        model.mods.decoder.dec,
        model.mods.decoder.fc,
        **{
            "bos_index": model.mods.decoder.bos_index,
            "eos_index": model.mods.decoder.eos_index,
            "min_decode_ratio": model.mods.decoder.min_decode_ratio,
            "max_decode_ratio": model.mods.decoder.max_decode_ratio,
        },
    ).to(args.device).train()

    optimizer.zero_grad()
    if "original" in args.method or "em_uncertainty" in args.method or "em_sparse" in args.method:
        for wav in wavs:
            wav = wav.unsqueeze(0)
            log_probs_lst = forward_attn(args, model, greedy_searcher, wav)
            log_prob_tensor = torch.stack(log_probs_lst, dim=1)
            predicted_ids = torch.argmax(log_prob_tensor, dim=-1)
            non_blank = torch.where(predicted_ids != 0, 1, 0).bool()

            if args.em_coef > 0:
                if "original" in args.method:
                    e_loss = softmax_entropy(log_prob_tensor / args.temp, dim=-1)[non_blank].mean(0).mean()
                elif "em_uncertainty" in  args.method:
                    frame_weight = F.normalize(torch.reciprocal(softmax_entropy(log_prob_tensor)), p=1, dim=-1).detach()
                    e_loss = torch.sum(frame_weight * softmax_entropy(log_prob_tensor / args.temp), dim=-1).mean()
                elif "em_sparse" in args.method:
                    selected_frame = torch.where(softmax_entropy(log_prob_tensor, dim=-1) < args.entropy_threshold, 1, 0).bool()
                    e_loss = softmax_entropy(log_prob_tensor / args.temp)[selected_frame].mean(0).mean()
                (args.em_coef / len(wavs) * e_loss).backward()

            if 1 - args.em_coef > 0:
                c_loss = mcc_loss(log_prob_tensor / args.temp, reweight=args.reweight, class_num=1000)
                ((1 - args.em_coef) / len(wavs) * c_loss).backward()
    if "cr" in args.method:
        weak_augmentation_list, strong_augmentation_list = get_augmentation(args)
        seq_loss = lambda x, y, z: speechbrain.nnet.losses.nll_loss(x, y, z, label_smoothing=0.1)

        weak_wavs = apply_augmentation(args, weak_augmentation_list, wavs).to(args.device)
        with torch.no_grad():
            if teacher_model:
                teacher_greedy_searcher = S2SRNNGreedySearcher(
                    teacher_model.mods.decoder.emb,
                    teacher_model.mods.decoder.dec,
                    teacher_model.mods.decoder.fc,
                    **{
                        "bos_index": teacher_model.mods.decoder.bos_index,
                        "eos_index": teacher_model.mods.decoder.eos_index,
                        "min_decode_ratio": teacher_model.mods.decoder.min_decode_ratio,
                        "max_decode_ratio": teacher_model.mods.decoder.max_decode_ratio,
                    },
                ).to(args.device).train()
                weak_outputs = torch.stack(forward_attn(args, teacher_model, teacher_greedy_searcher, weak_wavs), dim=1)
            else:
                weak_outputs = torch.stack(forward_attn(args, model, greedy_searcher, weak_wavs), dim=1)

        weak_probs = F.softmax(weak_outputs, dim=-1)
        confidence, _ = torch.max(weak_probs, dim=-1, keepdim=True)
        weak_max_idx = torch.argmax(weak_probs, dim=-1, keepdim=True)
        non_blank = torch.where(weak_max_idx != 0, 1, 0).bool()

        selected_frames = non_blank & torch.where(confidence > args.prob_threshold, 1, 0).bool()
        selected_frames = selected_frames.expand_as(weak_probs)

        strong_wavs = apply_augmentation(args, strong_augmentation_list, wavs).to(args.device)
        strong_outputs = torch.stack(forward_attn(args, model, greedy_searcher, strong_wavs, gt_wavs=weak_wavs), dim=1)

        cr_loss = seq_loss(
            strong_outputs, torch.argmax(weak_probs, dim=-1).detach(), torch.ones(len(strong_outputs)).to(args.device)
        )
        cr_loss.backward()
    if "cr_feature" in args.method:
        weak_augmentation_list, strong_augmentation_list = get_augmentation(args)

        for sub_wav in wavs:
            sub_wav = sub_wav.unsqueeze(0)
            weak_wavs = sub_wav.clone()
            l1_loss = nn.L1Loss()

            with torch.no_grad():
                if teacher_model:
                    teacher_greedy_searcher = S2SRNNGreedySearcher(
                        teacher_model.mods.decoder.emb,
                        teacher_model.mods.decoder.dec,
                        teacher_model.mods.decoder.fc,
                        **{
                            "bos_index": teacher_model.mods.decoder.bos_index,
                            "eos_index": teacher_model.mods.decoder.eos_index,
                            "min_decode_ratio": teacher_model.mods.decoder.min_decode_ratio,
                            "max_decode_ratio": teacher_model.mods.decoder.max_decode_ratio,
                        },
                    ).to(args.device).train()
                    weak_enc_states = teacher_model.encode_batch(weak_wavs, wav_lens=torch.ones(len(weak_wavs)).to(args.device))
                else:
                    weak_enc_states = model.encode_batch(weak_wavs, wav_lens=torch.ones(len(weak_wavs)).to(args.device))

            for _ in range(args.num_augs):
                strong_wavs = apply_augmentation(args, strong_augmentation_list, sub_wav).to(args.device).clone()
                strong_enc_states = model.encode_batch(strong_wavs, wav_lens=torch.ones(len(strong_wavs)).to(args.device))
                cr_feature_loss = l1_loss(strong_enc_states, weak_enc_states.detach())
                (cr_feature_loss / (args.num_augs * len(wavs))).backward()
    if "da" in args.method:
        with open("subspace_full.pkl", "rb") as f:
            source_subspace = pickle.load(f).float().to(args.device).transpose(0, 1) # D x d
        enc_states = model.encode_batch(wavs, wav_lens=torch.ones(len(wavs)).to(args.device)) # B x D x C
        enc_tensor = enc_states.view(-1, enc_states.shape[-1]).repeat(int(np.ceil(128 / (enc_states.shape[0] * enc_states.shape[1]))), 1) # (B * D) x C
        target_pca = PCA(n_components=128).fit(enc_tensor.detach().cpu())
        target_subspace = torch.FloatTensor(target_pca.components_).to(args.device).transpose(0, 1) # D x d

        if step_idx == 0:
            adapter.weight.data = torch.mm(target_subspace.transpose(0, 1), source_subspace) # d x d

        aligned_encoder_states = torch.mm(adapter(torch.mm(enc_states.view(-1, enc_states.shape[-1]), target_subspace)), source_subspace.transpose(0, 1)).unsqueeze(0) # 
        aligned_encoder_lens = torch.tensor([aligned_encoder_states.shape[1]]).to(args.device)

        log_probs_lst = []
        device = aligned_encoder_states.device
        batch_size = aligned_encoder_states.shape[0]
        memory = greedy_searcher.reset_mem(batch_size, device=device)
        inp_tokens = (aligned_encoder_states.new_zeros(batch_size).fill_(greedy_searcher.bos_index).long())
        max_decode_steps = int(aligned_encoder_states.shape[1] * greedy_searcher.max_decode_ratio)
        for _ in range(max_decode_steps):
            log_probs, memory, _ = greedy_searcher.forward_step(
                inp_tokens, memory, aligned_encoder_states, aligned_encoder_lens
            )
            log_probs_lst.append(log_probs)
            inp_tokens = log_probs.argmax(dim=-1)
        log_prob_tensor = torch.stack(log_probs_lst, dim=1)
        mse_loss += F.mse_loss(adapter(target_subspace), source_subspace, reduction='sum') # L_{\Phi}
        mse_loss.backward()

        e_loss = softmax_entropy(log_prob_tensor / args.temp, dim=-1).mean(0).mean()
        e_loss.backward()

        # loss += non_saturating_loss(log_prob_tensor)
        # c_loss = mcc_loss(log_prob_tensor / args.temp, reweight=args.reweight, class_num=1000)
        # loss += (1 - args.em_coef) * c_loss
    if "em_joint" in args.method:
        log_probs_lst = forward_attn(args, model, greedy_searcher, wavs)
        log_prob_tensor = torch.stack(log_probs_lst, dim=1)
        max_log_probs, _ = torch.max(log_prob_tensor, dim=-1, keepdim=False)
        sum_log_probs = torch.sum(max_log_probs, dim=-1)
        nll_loss = - sum_log_probs.mean()
        nll_loss.backward()
    if "p_logp" in args.method:
        log_probs_lst = forward_attn(args, model, greedy_searcher, wavs)
        log_prob_tensor = torch.stack(log_probs_lst, dim=1)
        prob_tensor = torch.softmax(log_prob_tensor, dim=-1)

        max_probs, _ = torch.max(prob_tensor, dim=-1, keepdim=False)
        prod_probs = torch.prod(max_probs, dim=-1)

        max_log_probs, _ = torch.max(log_prob_tensor, dim=-1, keepdim=False)
        sum_log_probs = torch.sum(max_log_probs, dim=-1)

        p_logp_loss = - prod_probs * sum_log_probs
        p_logp_loss = p_logp_loss.mean()
        p_logp_loss.backward()
    if "contrastive_temporal" in args.method:
        weak_augmentation_list, strong_augmentation_list = get_augmentation(args)
        info_nce_loss = InfoNCE()
        num_chunks = 5

        weak_wavs = apply_augmentation(args, strong_augmentation_list, wavs).to(args.device)
        strong_wavs = apply_augmentation(args, strong_augmentation_list, wavs).to(args.device)

        weak_chunks = torch.chunk(weak_wavs, num_chunks, dim=-1)[:-1]
        weak_chunks_pad = pad_sequence(weak_chunks, batch_first=True).squeeze(1)
        weak_lens = torch.tensor([float(weak_chunk.shape[-1]) for weak_chunk in weak_chunks])
        weak_enc = model.encode_batch(weak_chunks_pad, wav_lens=weak_lens)
        weak_enc_pool = torch.mean(weak_enc, dim=1)

        strong_chunks = torch.chunk(strong_wavs, num_chunks, dim=-1)[:-1]
        strong_chunks_pad = pad_sequence(strong_chunks, batch_first=True).squeeze(1)
        strong_lens = torch.tensor([float(strong_chunk.shape[-1]) for strong_chunk in strong_chunks])
        strong_enc = model.encode_batch(strong_chunks_pad, wav_lens=strong_lens)
        strong_enc_pool = torch.mean(strong_enc, dim=1)

        nce_loss = info_nce_loss(weak_enc_pool, strong_enc_pool)
        nce_loss.backward()
    if "em_aug" in args.method:
        num_augs = args.num_augs
        _, strong_augmentation_list = get_augmentation(args)
 
        for wav in wavs:
            wav = wav.unsqueeze(0)
            for i in range(num_augs):
                if i > 0:
                    aug_wav = apply_augmentation(args, strong_augmentation_list, wav).to(args.device)
                else:
                    aug_wav = wav

                log_probs_lst = forward_attn(args, model, greedy_searcher, aug_wav)
                log_prob_tensor = torch.stack(log_probs_lst, dim=1)
                predicted_ids = torch.argmax(log_prob_tensor, dim=-1)
                # non_blank = torch.where(predicted_ids != 0, 1, 0).bool()

                mean_prob = torch.mean(torch.softmax(log_prob_tensor, dim=-1), dim=0, keepdim=True)
                mean_log_prob = torch.mean(torch.log_softmax(log_prob_tensor, dim=-1), dim=0, keepdim=True)

                e_loss = - torch.sum(mean_prob * mean_log_prob, dim=-1).mean()
                (e_loss / (len(wavs) * num_augs)).backward()

    optimizer.step()
    if scheduler is not None: 
        scheduler.step()


def forward_and_adapt_trans(args, model, teacher_model, processor, optimizer, scheduler, wavs, lens):
    def forward_trans(args, model, wavs, lens, gt_wavs=None):
        log_probs_lst = []

        if gt_wavs == None:
            encoder_output, encoded_lengths = model(input_signal=wavs, input_signal_length=lens)
            encoder_output = encoder_output.transpose(1, 2)
            logitlen = encoded_lengths

            inseq = encoder_output  # [B, T, D]
            x, out_len, device = inseq, logitlen, inseq.device
            batchsize = x.shape[0]
            hypotheses = [rnnt_utils.Hypothesis(score=0.0, y_sequence=[], timestep=[], dec_state=None) for _ in range(batchsize)]
            hidden = None

            if model.decoding.decoding.preserve_alignments:
                for hyp in hypotheses:
                    hyp.alignments = [[]]

            last_label = torch.full([batchsize, 1], fill_value=model.decoding.decoding._blank_index, dtype=torch.long, device=device)
            blank_mask = torch.full([batchsize], fill_value=0, dtype=torch.bool, device=device)

            max_out_len = out_len.max()
            for time_idx in range(max_out_len):
                f = x.narrow(dim=1, start=time_idx, length=1)  # [B, 1, D]

                not_blank = True
                symbols_added = 0

                blank_mask.mul_(False)
                blank_mask = time_idx >= out_len

                while not_blank and (model.decoding.decoding.max_symbols is None or symbols_added < model.decoding.decoding.max_symbols):
                    if time_idx == 0 and symbols_added == 0 and hidden is None:
                        in_label = model.decoding.decoding._SOS
                    else:
                        in_label = last_label
                    if isinstance(in_label, torch.Tensor) and in_label.dtype != torch.long:
                        in_label = in_label.long()
                        g, hidden_prime = model.decoding.decoding.decoder.predict(None, hidden, False, batchsize)
                    else:
                        if in_label == model.decoding.decoding._SOS:
                            g, hidden_prime = model.decoding.decoding.decoder.predict(None, hidden, False, batchsize)
                        else:
                            in_label = label_collate([[in_label.cpu()]])
                            g, hidden_prime = model.decoding.decoding.decoder.predict(in_label, hidden, False, batchsize)

                    logp = model.decoding.decoding.joint.joint(f, g)
                    if not logp.is_cuda:
                        logp = logp.log_softmax(dim=len(logp.shape) - 1)
                    logp = logp[:, 0, 0, :]
                    log_probs_lst.append(logp)

                    if logp.dtype != torch.float32:
                        logp = logp.float()

                    v, k = logp.max(1)
                    del g

                    k_is_blank = k == model.decoding.decoding._blank_index
                    blank_mask.bitwise_or_(k_is_blank)
                    del k_is_blank

                    if model.decoding.decoding.preserve_alignments:
                        logp_vals = logp.to('cpu')
                        logp_ids = logp_vals.max(1)[1]
                        for batch_idx in range(batchsize):
                            if time_idx < out_len[batch_idx]:
                                hypotheses[batch_idx].alignments[-1].append(
                                    (logp_vals[batch_idx], logp_ids[batch_idx])
                                )
                        del logp_vals

                    if blank_mask.all():
                        not_blank = False
                        if model.decoding.decoding.preserve_alignments:
                            for batch_idx in range(batchsize):
                                if len(hypotheses[batch_idx].alignments[-1]) > 0:
                                    hypotheses[batch_idx].alignments.append([])  # blank buffer for next timestep
                    else:
                        blank_indices = (blank_mask == 1).nonzero(as_tuple=False)
                        if hidden is not None:
                            hidden_prime = model.decoding.decoding.decoder.batch_copy_states(hidden_prime, hidden, blank_indices)
                        elif len(blank_indices) > 0 and hidden is None:
                            hidden_prime = model.decoding.decoding.decoder.batch_copy_states(hidden_prime, None, blank_indices, value=0.0)
                        k[blank_indices] = last_label[blank_indices, 0]
                        last_label = k.clone().view(-1, 1)
                        hidden = hidden_prime
                        for kidx, ki in enumerate(k):
                            if blank_mask[kidx] == 0:
                                hypotheses[kidx].y_sequence.append(ki)
                                hypotheses[kidx].timestep.append(time_idx)
                                hypotheses[kidx].score += float(v[kidx])

                        symbols_added += 1
        else:
            encoder_output, encoded_lengths = model(input_signal=wavs, input_signal_length=lens)
            encoder_output = encoder_output.transpose(1, 2)
            logitlen = encoded_lengths

            # teacher-forcing
            gt_encoder_output, _ = model(input_signal=gt_wavs, input_signal_length=lens)
            gt_encoder_output = gt_encoder_output.transpose(1, 2)

            inseq = encoder_output  # [B, T, D]
            x, out_len, device = inseq, logitlen, inseq.device
            batchsize = x.shape[0]
            hypotheses = [rnnt_utils.Hypothesis(score=0.0, y_sequence=[], timestep=[], dec_state=None) for _ in range(batchsize)]
            hidden = None

            # teacher-forcing
            gt_x = gt_encoder_output
            gt_hypotheses = [rnnt_utils.Hypothesis(score=0.0, y_sequence=[], timestep=[], dec_state=None) for _ in range(batchsize)]
            gt_hidden = None

            if model.decoding.decoding.preserve_alignments:
                for hyp in hypotheses:
                    hyp.alignments = [[]]

            last_label = torch.full([batchsize, 1], fill_value=model.decoding.decoding._blank_index, dtype=torch.long, device=device)
            blank_mask = torch.full([batchsize], fill_value=0, dtype=torch.bool, device=device)

            # teacher-forcing
            gt_last_label = torch.full([batchsize, 1], fill_value=model.decoding.decoding._blank_index, dtype=torch.long, device=device)
            gt_blank_mask = torch.full([batchsize], fill_value=0, dtype=torch.bool, device=device)

            batchsize = x.shape[0]

            max_out_len = out_len.max()
            for time_idx in range(max_out_len):
                f = x.narrow(dim=1, start=time_idx, length=1)  # [B, 1, D]

                not_blank = True
                symbols_added = 0

                blank_mask.mul_(False)
                blank_mask = time_idx >= out_len

                while not_blank and (model.decoding.decoding.max_symbols is None or symbols_added < model.decoding.decoding.max_symbols):
                    if time_idx == 0 and symbols_added == 0 and hidden is None:
                        in_label = model.decoding.decoding._SOS
                    else:
                        in_label = gt_last_label
                    if isinstance(in_label, torch.Tensor) and in_label.dtype != torch.long:
                        in_label = in_label.long()
                        g, hidden_prime = model.decoding.decoding.decoder.predict(None, hidden, False, batchsize)
                    else:
                        if in_label == model.decoding.decoding._SOS:
                            g, hidden_prime = model.decoding.decoding.decoder.predict(None, hidden, False, batchsize)
                        else:
                            in_label = label_collate([[in_label.cpu()]])
                            g, hidden_prime = model.decoding.decoding.decoder.predict(in_label, hidden, False, batchsize)

                    logp = model.decoding.decoding.joint.joint(f, g)
                    if not logp.is_cuda:
                        logp = logp.log_softmax(dim=len(logp.shape) - 1)
                    logp = logp[:, 0, 0, :]
                    log_probs_lst.append(logp)

                    if logp.dtype != torch.float32:
                        logp = logp.float()

                    v, k = logp.max(1)

                    k_is_blank = k == model.decoding.decoding._blank_index

                    blank_mask.bitwise_or_(k_is_blank)

                    if model.decoding.decoding.preserve_alignments:
                        logp_vals = logp.to('cpu')
                        logp_ids = logp_vals.max(1)[1]
                        for batch_idx in range(batchsize):
                            if time_idx < out_len[batch_idx]:
                                hypotheses[batch_idx].alignments[-1].append(
                                    (logp_vals[batch_idx], logp_ids[batch_idx])
                                )

                    if blank_mask.all():
                        not_blank = False
                        if model.decoding.decoding.preserve_alignments:
                            for batch_idx in range(batchsize):
                                if len(hypotheses[batch_idx].alignments[-1]) > 0:
                                    hypotheses[batch_idx].alignments.append([])  # blank buffer for next timestep
                    else:
                        blank_indices = (blank_mask == 1).nonzero(as_tuple=False)
                        if hidden is not None:
                            hidden_prime = model.decoding.decoding.decoder.batch_copy_states(hidden_prime, hidden, blank_indices)
                        elif len(blank_indices) > 0 and hidden is None:
                            hidden_prime = model.decoding.decoding.decoder.batch_copy_states(hidden_prime, None, blank_indices, value=0.0)
                        k[blank_indices] = last_label[blank_indices, 0]
                        last_label = k.clone().view(-1, 1)
                        hidden = hidden_prime
                        for kidx, ki in enumerate(k):
                            if blank_mask[kidx] == 0:
                                hypotheses[kidx].y_sequence.append(ki)
                                hypotheses[kidx].timestep.append(time_idx)
                                hypotheses[kidx].score += float(v[kidx])
                        symbols_added += 1

                gt_f = gt_x.narrow(dim=1, start=time_idx, length=1)  # [B, 1, D]

                gt_not_blank = True
                gt_symbols_added = 0

                gt_blank_mask.mul_(False)
                gt_blank_mask = time_idx >= out_len

                while gt_not_blank and (model.decoding.decoding.max_symbols is None or gt_symbols_added < model.decoding.decoding.max_symbols):
                    if time_idx == 0 and gt_symbols_added == 0 and gt_hidden is None:
                        gt_in_label = model.decoding.decoding._SOS
                    else:
                        gt_in_label = gt_last_label
                    if isinstance(gt_in_label, torch.Tensor) and gt_in_label.dtype != torch.long:
                        gt_in_label = gt_in_label.long()
                        gt_g, gt_hidden_prime = model.decoding.decoding.decoder.predict(None, gt_hidden, False, batchsize)
                    else:
                        if gt_in_label == model.decoding.decoding._SOS:
                            gt_g, gt_hidden_prime = model.decoding.decoding.decoder.predict(None, gt_hidden, False, batchsize)
                        else:
                            gt_in_label = label_collate([[gt_in_label.cpu()]])
                            gt_g, gt_hidden_prime = model.decoding.decoding.decoder.predict(gt_in_label, gt_hidden, False, batchsize)

                    gt_logp = model.decoding.decoding.joint.joint(gt_f, gt_g)
                    if not gt_logp.is_cuda:
                        gt_logp = gt_logp.log_softmax(dim=len(gt_logp.shape) - 1)
                    gt_logp = gt_logp[:, 0, 0, :]

                    if gt_logp.dtype != torch.float32:
                        gt_logp = gt_logp.float()

                    gt_v, gt_k = gt_logp.max(1)

                    gt_k_is_blank = gt_k == model.decoding.decoding._blank_index

                    gt_blank_mask.bitwise_or_(gt_k_is_blank)

                    if model.decoding.decoding.preserve_alignments:
                        gt_logp_vals = gt_logp.to('cpu')
                        gt_logp_ids = gt_logp_vals.max(1)[1]
                        for batch_idx in range(batchsize):
                            if time_idx < out_len[batch_idx]:
                                gt_hypotheses[batch_idx].alignments[-1].append(
                                    (gt_logp_vals[batch_idx], gt_logp_ids[batch_idx])
                                )

                    if gt_blank_mask.all():
                        gt_not_blank = False
                        if model.decoding.decoding.preserve_alignments:
                            for batch_idx in range(batchsize):
                                if len(gt_hypotheses[batch_idx].alignments[-1]) > 0:
                                    gt_hypotheses[batch_idx].alignments.append([])  # blank buffer for next timestep
                    else:
                        blank_indices = (gt_blank_mask == 1).nonzero(as_tuple=False)
                        if gt_hidden is not None:
                            gt_hidden_prime = model.decoding.decoding.decoder.batch_copy_states(gt_hidden_prime, gt_hidden, blank_indices)
                        elif len(blank_indices) > 0 and gt_hidden is None:
                            gt_hidden_prime = model.decoding.decoding.decoder.batch_copy_states(gt_hidden_prime, None, blank_indices, value=0.0)
                        gt_k[blank_indices] = gt_last_label[blank_indices, 0]
                        gt_last_label = gt_k.clone().view(-1, 1)
                        gt_hidden = gt_hidden_prime
                        for kidx, ki in enumerate(gt_k):
                            if gt_blank_mask[kidx] == 0:
                                gt_hypotheses[kidx].y_sequence.append(ki)
                                gt_hypotheses[kidx].timestep.append(time_idx)
                                gt_hypotheses[kidx].score += float(gt_v[kidx])
                        gt_symbols_added += 1

        return log_probs_lst

    optimizer.zero_grad()
    if "original" in args.method or "em_uncertainty" in args.method or "em_sparse" in args.method:
        for i, wav in enumerate(wavs):
            wav = wav.unsqueeze(0)
            log_probs_lst = forward_trans(args, model, wav, torch.tensor([lens[i]]).to(wav.device), gt_wavs=None)
            log_prob_tensor = torch.stack(log_probs_lst, dim=1)
            if args.em_coef > 0:
                if "original" in args.method:
                    e_loss = softmax_entropy(log_prob_tensor / args.temp, dim=-1).mean(0).mean()
                elif "em_uncertainty" in args.method:
                    frame_weight = F.normalize(torch.reciprocal(softmax_entropy(log_prob_tensor)), p=1, dim=-1).detach()
                    e_loss = torch.sum(frame_weight * softmax_entropy(log_prob_tensor / args.temp), dim=-1).mean()
                elif "em_sparse" in args.method:
                    selected_frame = torch.where(softmax_entropy(log_prob_tensor, dim=-1) < args.entropy_threshold, 1, 0).bool()
                    e_loss = softmax_entropy(log_prob_tensor / args.temp)[selected_frame].mean(0).mean()
                ((args.em_coef / len(wavs)) * e_loss).backward()

            if 1 - args.em_coef > 0:
                c_loss = mcc_loss(log_prob_tensor / args.temp, reweight=args.reweight, class_num=1000)
                (((1 - args.em_coef) / len(wavs)) * c_loss).backward()
    if "cr" in args.method:
        weak_augmentation_list, strong_augmentation_list = get_augmentation(args)
        ctc_loss = CTCLoss(num_classes=1000)

        weak_wavs = apply_augmentation(args, weak_augmentation_list, wavs).to(args.device)
        with torch.no_grad():
            if teacher_model:
                weak_outputs = torch.stack(forward_trans(args, teacher_model, weak_wavs, lens, gt_wavs=None), dim=1)
            else:
                weak_outputs = torch.stack(forward_trans(args, model, weak_wavs, lens, gt_wavs=None), dim=1)

        weak_probs = F.softmax(weak_outputs, dim=-1)
        confidence, _ = torch.max(weak_probs, dim=-1, keepdim=True)

        weak_max_idx = torch.argmax(weak_probs, dim=-1, keepdim=True)
        weak_one_hots = torch.FloatTensor(weak_probs.shape).zero_().to(args.device).scatter(2, weak_max_idx, 1)
        non_blank = torch.where(weak_max_idx != model.decoding.decoding._blank_index, 1, 0).bool()

        selected_frames = non_blank & torch.where(confidence > args.prob_threshold, 1, 0).bool()
        selected_frames = selected_frames.expand_as(weak_probs)

        del weak_outputs, weak_probs, confidence, non_blank

        strong_wavs = apply_augmentation(args, strong_augmentation_list, wavs).to(args.device)
        strong_outputs = torch.stack(forward_trans(args, model, strong_wavs, lens, gt_wavs=weak_wavs), dim=1)

        if strong_outputs.shape[1] > weak_one_hots.shape[1]:
            strong_outputs = strong_outputs[:, :weak_one_hots.shape[1], :]
        else:
            weak_one_hots = weak_one_hots[:, :strong_outputs.shape[1], :]
            selected_frames = selected_frames[:, :strong_outputs.shape[1], :]

        loss += ctc_loss(
            log_probs=torch.permute(strong_outputs, (1, 0, 2)),
            targets=weak_max_idx.squeeze(-1),
            input_lengths=torch.ones(len(strong_outputs)).to(args.device),
            target_lengths=torch.ones(len(strong_outputs)).to(args.device)
        )
        del strong_wavs, strong_outputs

    optimizer.step()
    if scheduler is not None:
        scheduler.step()


@hydra.main(version_base=None, config_path="conf", config_name="config")
def main(args):
    dataset_name = args.dataset_name
    dataset_dir = args.dataset_dir
    split = args.split
    batch_size = args.batch_size
    extra_noise = args.extra_noise
    sample_rate = args.sample_rate

    optimizer = args.optimizer
    lr = args.lr
    scheduler = args.scheduler
    steps = args.steps
    train_params = args.train_params
    bias_only = args.bias_only
    episodic = args.episodic

    teacher_student = args.teacher_student
    momentum = args.momentum

    stochastic_restoration = args.stochastic_restoration
    restore_prob = args.restore_prob

    # TODO: implement memory queue
    # use_memory_queue = args.use_memory_queue
    # queue_size = args.queue_size
    # n_neighbors = args.n_neighbors
    # if use_memory_queue:
    #     memory_queue = Queue(maxsize=queue_size)

    if not os.path.exists(args.log_dir):
        os.makedirs(args.log_dir)
    logger = get_logger(args)

    with open(os.path.join(args.log_dir, "config.yaml"), 'w') as f:
        OmegaConf.save(args, f)
    logger.info(OmegaConf.to_yaml(args))

    dataset = load_dataset(split, dataset_name, dataset_dir, batch_size, extra_noise)
    gt_texts, ori_transcriptions, transcriptions_1, transcriptions_3, transcriptions_5, transcriptions_10, transcriptions_20, transcriptions_40 = [], [], [], [], [], [], [], []

    original_model = get_model(args, original=True)
    model = get_model(args, original=False)
    if isinstance(model, Wav2Vec2ForCTC): # ctc
        params, _ = collect_params_ctc(model, train_params, bias_only)
    elif isinstance(model, EncoderDecoderASR):
        params, _ = collect_params_attn(model, train_params, bias_only)
    elif isinstance(model, nemo_asr.models.EncDecRNNTBPEModel):
        params, _ = collect_params_trans(model, train_params, bias_only)
    optimizer, scheduler = get_optimizer(params, opt_name=args.optimizer, lr=lr, scheduler=args.scheduler)

    teacher_model = get_model(args, original=False) if teacher_student else None
    processor = Wav2Vec2Processor.from_pretrained(args.asr, sampling_rate=sample_rate, return_attention_mask=True) if isinstance(model, Wav2Vec2ForCTC) else None

    if episodic:
        original_model_state, original_optimizer_state, original_scheduler_state = copy_model_and_optimizer(model, optimizer, scheduler)

    for batch_idx, batch in enumerate(dataset):
        lens, wavs, texts, _ = batch
        if not isinstance(model, Wav2Vec2ForCTC):
            wavs = [torch.from_numpy(wav) for wav in wavs]
            wavs = pad_sequence(wavs, batch_first=True).to(args.device)
        lens = lens.to(args.device)

<<<<<<< HEAD
        gt_texts += texts
=======
>>>>>>> a152952d
        ori_transcription = transcribe_batch(args, original_model, processor, wavs, lens)
        ori_transcriptions += ori_transcription

<<<<<<< HEAD
        print(f"list(texts) : {list(texts)}")
        print(f"list(ori_transcription) : {list(ori_transcription)}")
        ori_wer = wer(list(texts), list(ori_transcription))

=======
>>>>>>> a152952d
        logger.info(f"{batch_idx}/{len(dataset)}")
        logger.info(f"original WER: {ori_wer}")

        if episodic:
            if "da" in args.method:
                model = deepcopy(original_model)
                if isinstance(model, Wav2Vec2ForCTC): # ctc
                    params, _ = collect_params_ctc(model, train_params, bias_only)
                elif isinstance(model, EncoderDecoderASR):
                    params, _ = collect_params_attn(model, train_params, bias_only)
                elif isinstance(model, nemo_asr.models.EncDecRNNTBPEModel):
                    params, _ = collect_params_trans(model, train_params, bias_only)
                optimizer, scheduler = get_optimizer(params, opt_name=args.optimizer, lr=lr, scheduler=args.scheduler)
            else:
                model, optimizer, scheduler = load_model_and_optimizer(model, optimizer, scheduler, original_model_state, original_optimizer_state, original_scheduler_state)

        logger.info(f"ground truth : {list(texts)}")
        logger.info(f"original transcrption : {list(ori_transcription)}")

        if "da" in args.method:
            adapter = nn.Linear(in_features=128, out_features=128, bias=False).requires_grad_(True).to(args.device)
            optimizer.add_param_group({'params': [p for p in adapter.parameters()]})
        else:
            adapter = None

        for step_idx in range(1, steps + 1):
            if isinstance(model, Wav2Vec2ForCTC): # ctc
                forward_and_adapt_ctc(args, model, teacher_model, processor, optimizer, scheduler, wavs, lens)
            elif isinstance(model, EncoderDecoderASR): # attention-based encoder-decoder
                forward_and_adapt_attn(args, model, teacher_model, processor, optimizer, scheduler, wavs, lens, adapter=adapter, step_idx=step_idx)
            elif isinstance(model, nemo_asr.models.EncDecRNNTBPEModel): # transducer
                forward_and_adapt_trans(args, model, teacher_model, processor, optimizer, scheduler, wavs, lens)
<<<<<<< HEAD
=======
                # model.eval()
>>>>>>> a152952d

            if step_idx in [1, 3, 5, 10, 20, 40]:
                transcription = transcribe_batch(args, model, processor, wavs, lens)
                transcription_list = eval(f"transcriptions_{step_idx}")
                transcription_list += transcription

                ada_wer = wer(list(texts), list(transcription))
                logger.info(f"adapt-{step_idx} WER: {ada_wer}")
                logger.info(f"adapt-{step_idx} text: {' '.join(list(transcription))}")

            gc.collect()
            torch.cuda.empty_cache()

        if stochastic_restoration:
            for model_param, original_param in zip(model.parameters(), original_model.parameters()):
                restore = np.random.binomial(n=1, p=restore_prob, size=1)[0]
                with torch.no_grad():
                    model_param.copy_((1 - restore) * model_param + restore * original_param)

        if teacher_student:
            for teacher_param, model_param in zip(teacher_model.parameters(), model.parameters()):
                with torch.no_grad():
                    teacher_param.copy_(momentum * teacher_param + (1 - momentum) * model_param)

<<<<<<< HEAD
        logger.info("\n\n\n")
=======
        logger.info("\n")
>>>>>>> a152952d

    logger.info(OmegaConf.to_yaml(args))
    logger.info(f"number of data : {len(dataset)}")
    logger.info(f"original WER: {wer(gt_texts, ori_transcriptions)}")
    for step_idx in [1, 3, 5, 10, 20, 40]:
        if step_idx <= steps:
            transcription_list = eval(f"transcriptions_{step_idx}")
            logger.info(f"TTA-{step_idx}: {wer(gt_texts, transcription_list)}")



if __name__ == '__main__':
    main()<|MERGE_RESOLUTION|>--- conflicted
+++ resolved
@@ -1051,26 +1051,19 @@
         original_model_state, original_optimizer_state, original_scheduler_state = copy_model_and_optimizer(model, optimizer, scheduler)
 
     for batch_idx, batch in enumerate(dataset):
+        if batch_idx >= 100:
+            break
         lens, wavs, texts, _ = batch
         if not isinstance(model, Wav2Vec2ForCTC):
             wavs = [torch.from_numpy(wav) for wav in wavs]
             wavs = pad_sequence(wavs, batch_first=True).to(args.device)
         lens = lens.to(args.device)
 
-<<<<<<< HEAD
         gt_texts += texts
-=======
->>>>>>> a152952d
         ori_transcription = transcribe_batch(args, original_model, processor, wavs, lens)
         ori_transcriptions += ori_transcription
-
-<<<<<<< HEAD
-        print(f"list(texts) : {list(texts)}")
-        print(f"list(ori_transcription) : {list(ori_transcription)}")
         ori_wer = wer(list(texts), list(ori_transcription))
 
-=======
->>>>>>> a152952d
         logger.info(f"{batch_idx}/{len(dataset)}")
         logger.info(f"original WER: {ori_wer}")
 
@@ -1103,10 +1096,6 @@
                 forward_and_adapt_attn(args, model, teacher_model, processor, optimizer, scheduler, wavs, lens, adapter=adapter, step_idx=step_idx)
             elif isinstance(model, nemo_asr.models.EncDecRNNTBPEModel): # transducer
                 forward_and_adapt_trans(args, model, teacher_model, processor, optimizer, scheduler, wavs, lens)
-<<<<<<< HEAD
-=======
-                # model.eval()
->>>>>>> a152952d
 
             if step_idx in [1, 3, 5, 10, 20, 40]:
                 transcription = transcribe_batch(args, model, processor, wavs, lens)
@@ -1131,11 +1120,7 @@
                 with torch.no_grad():
                     teacher_param.copy_(momentum * teacher_param + (1 - momentum) * model_param)
 
-<<<<<<< HEAD
-        logger.info("\n\n\n")
-=======
         logger.info("\n")
->>>>>>> a152952d
 
     logger.info(OmegaConf.to_yaml(args))
     logger.info(f"number of data : {len(dataset)}")
