import time
import os
import gc
import hydra
from omegaconf import OmegaConf
import pickle

import torch
import torch.nn as nn
import torch.nn.functional as F
from torch.nn.utils.rnn import pad_sequence
torch.backends.cudnn.enabled = True
torch.backends.cudnn.deterministic = True
torch.backends.cudnn.benchmark = True

from transformers import Wav2Vec2ForCTC, Wav2Vec2Processor, Wav2Vec2ProcessorWithLM
from speechbrain.pretrained import EncoderDecoderASR
import nemo.collections.asr as nemo_asr
from nemo.collections.asr.parts.submodules.rnnt_beam_decoding import BeamRNNTInfer
from pyctcdecode import BeamSearchDecoderCTC
from pyctcdecode.alphabet import Alphabet
from pyctcdecode.language_model import LanguageModel
from jiwer import wer

from data import *
from forward import *
from utils import *


def forward_and_adapt(args, model, processor, optimizer, scheduler, wavs, lens):
    optimizer.zero_grad()
    blank_index = get_blank_index(args, model, processor)

    for i, wav in enumerate(wavs):
        wav = wav[:lens[i]].unsqueeze(0)
        outputs, pseudo_labels = get_logits_and_pseudo_labels(args, model, processor, wav, torch.FloatTensor([lens[i]]).to(wav.device))
        if "original" in args.method or "em_uncertainty" in args.method or "em_sparse" in args.method:
            predicted_ids = torch.argmax(outputs, dim=-1)
            non_blank = torch.where(predicted_ids != blank_index, 1, 0).bool()

            if args.em_coef > 0:
                if "original" in args.method:
                    if args.not_blank:
                        e_loss = softmax_entropy(outputs / args.temp)[non_blank].mean(0).mean()
                    else: 
                        e_loss = softmax_entropy(outputs / args.temp).mean(0).mean() 
                elif "em_uncertainty" in args.method:
                    if args.not_blank:
                        frame_weight = F.normalize(softmax_entropy(outputs)[non_blank], p=1, dim=-1).detach()
                        e_loss = torch.sum(frame_weight * softmax_entropy(outputs / args.temp)[non_blank], dim=-1).mean()
                    else:
                        frame_weight = F.normalize(softmax_entropy(outputs), dim=-1).detach()
                        e_loss = torch.sum(frame_weight * softmax_entropy(outputs / args.temp), dim=-1).mean()
                elif "em_sparse" in args.method:
                    if args.not_blank:
                        selected_frame = non_blank & torch.where(softmax_entropy(outputs, dim=-1) < args.entropy_threshold, 1, 0).bool()
                        e_loss = softmax_entropy(outputs / args.temp)[selected_frame].mean(0).mean()
                    else:
                        selected_frame = torch.where(softmax_entropy(outputs, dim=-1) < args.entropy_threshold, 1, 0).bool()
                        e_loss = softmax_entropy(outputs / args.temp)[selected_frame].mean(0).mean()
                (args.em_coef * e_loss / (len(wavs))).backward(retain_graph=True)

            if 1 - args.em_coef > 0:
                c_loss = mcc_loss(outputs / args.temp, class_num=outputs.shape[-1], reweight=True)
                ((1 - args.em_coef) * c_loss / (len(wavs))).backward(retain_graph=True)
        if 'beam_search_max' in args.method or 'beam_search_all' in args.method or 'beam_search_negative_sampling' in args.method:
            criterion = nn.CrossEntropyLoss(ignore_index=blank_index) if args.not_blank else nn.CrossEntropyLoss()
            if 'beam_search_max' in args.method:
                char_history = pseudo_labels[0].to(args.device)
                if args.certain_only:
                    selected_frame = set()
                    top_idx, top_prob = -1, 0
                    for frame_idx, (output, char_idx) in enumerate(zip(outputs.squeeze(0), char_history)):
                        probs = torch.softmax(output, dim=-1)
                        if probs[char_idx] > args.prob_threshold:
                            selected_frame.add(frame_idx)
                        if char_idx != blank_index and probs[char_idx].item() > top_prob:
                            top_idx = frame_idx
                            top_prob = probs[char_idx].item()
                    selected_frame.add(top_idx)
                    selected_frame = sorted(selected_frame)
                    selected_outputs, selected_char_history = outputs.squeeze(0)[selected_frame], char_history[selected_frame]
                    loss = criterion(selected_outputs / args.temp, selected_char_history)
                else:
                    loss = criterion(outputs / args.temp, char_history)
                (loss / len(wavs)).backward(retain_graph=True)
            elif 'beam_search_all' in args.method:
                loss = 0
                for char_history in pseudo_labels[:args.num_positives]:
                    char_history = char_history.to(args.device)
                    if args.certain_only:
                        selected_frame = set()
                        top_idx, top_prob = -1, 0
                        for frame_idx, (output, char_idx) in enumerate(zip(outputs.squeeze(0), char_history)):
                            probs = torch.softmax(output, dim=-1)
                            if probs[char_idx] > args.prob_threshold:
                                selected_frame.add(frame_idx)
                            if char_idx != blank_index and probs[char_idx].item() > top_prob:
                                top_idx = frame_idx
                                top_prob = probs[char_idx].item()
                        selected_frame.add(top_idx)
                        selected_frame = sorted(selected_frame)
                        selected_outputs, selected_char_history = outputs.squeeze(0)[selected_frame], char_history[selected_frame]
                        loss += criterion(selected_outputs / args.temp, selected_char_history) / len(pseudo_labels)
                    else:
                        loss += criterion(outputs / args.temp, char_history) / len(pseudo_labels)
                (loss / len(wavs)).backward(retain_graph=True)
            if 'beam_search_negative_sampling' in args.method:
                negative_outputs = outputs.clone()
                negative_loss = 0
                char_history = pseudo_labels[0].to(args.device)
                if args.negative_sampling_method == "random":
                    for _ in range(args.num_negatives):
                        negative_char_history = torch.randint_like(input=char_history, high=negative_outputs.shape[-1]).to(args.device)
                        negative_mask = (negative_char_history != char_history) & (char_history != 0)

                        selected_frame = []
                        for frame_idx, mask in enumerate(negative_mask):
                            if mask:
                                selected_frame.append(frame_idx)
                        selected_negative_outputs = negative_outputs.squeeze(0)[selected_frame]
                        selected_negative_char_history = negative_char_history[selected_frame]
                        if len(selected_negative_outputs) > 0:
                            negative_loss += -criterion(selected_negative_outputs / args.temp, selected_negative_char_history) / args.num_negatives
                elif args.negative_sampling_method == "beam_candidate":
                    for out_idx in range(len(pseudo_labels))[-args.num_negatives:]:
                        negative_char_history = pseudo_labels[out_idx].to(args.device)
                        negative_mask = (negative_char_history != char_history) & (char_history != 0)

                        selected_frame = []
                        for frame_idx, mask in enumerate(negative_mask):
                            if mask:
                                selected_frame.append(frame_idx)
                        selected_negative_outputs = negative_outputs.squeeze(0)[selected_frame]
                        selected_negative_char_history = negative_char_history[selected_frame]
                        if len(selected_negative_outputs) > 0:
                            negative_loss += -criterion(selected_negative_outputs / args.temp, selected_negative_char_history) / args.num_negatives
                elif args.negative_sampling_method == 'ns3l':
                    negative_mask = torch.where(torch.softmax(negative_outputs, dim=-1) < args.ns_threshold * (10 / negative_outputs.shape[-1]), 1, 0)
                    negative_loss += torch.mean(-torch.log(1 - torch.sum(negative_mask * torch.softmax(negative_outputs / args.temp, dim=-1), dim=-1)))
                if torch.is_tensor(negative_loss):
                    (args.ns_coef * negative_loss / len(wavs)).backward(retain_graph=True)
        if 'renyi_em' in args.method:
            predicted_ids = torch.argmax(outputs, dim=-1)
            non_blank = torch.where(predicted_ids != blank_index, 1, 0).bool()

            if args.not_blank:
                e_loss = renyi_entropy((outputs / args.temp)[non_blank], alpha=args.renyi_entropy_alpha)
            else:
                e_loss = renyi_entropy(outputs / args.temp, alpha=args.renyi_entropy_alpha)
            (e_loss / (len(wavs))).backward(retain_graph=True)

    optimizer.step()
    if scheduler is not None:
        scheduler.step()


@hydra.main(version_base=None, config_path="conf", config_name="config")
def main(args):
    if args.seed:
        set_seed(args.seed)

    if not os.path.exists(args.log_dir):
        os.makedirs(args.log_dir)
    global logger
    logger = get_logger(args)
    logger.info(OmegaConf.to_yaml(args))

    dataset = load_dataset(args.dataset_name, args.dataset_dir, args.batch_size, args.extra_noise, args.noise_type)
    gt_texts, ori_transcriptions, transcriptions_1, transcriptions_3, transcriptions_5, transcriptions_10, transcriptions_20, transcriptions_40 = [], [], [], [], [], [], [], []

    model = get_model(args)
    original_model = get_model(args)
    params, _ = collect_params(model, args.train_params)
    optimizer, scheduler = get_optimizer(args, params, opt_name=args.optimizer, lr=args.lr, scheduler=args.scheduler)
    processor = Wav2Vec2Processor.from_pretrained(args.asr, sampling_rate=args.sample_rate, return_attention_mask=True) if isinstance(model, Wav2Vec2ForCTC) else None

    if isinstance(model, Wav2Vec2ForCTC):
        decoder_processor = Wav2Vec2ProcessorWithLM.from_pretrained("patrickvonplaten/wav2vec2-base-100h-with-lm")
    elif isinstance(model, EncoderDecoderASR):
        decoder_processor = None
    elif isinstance(model, nemo_asr.models.EncDecCTCModelBPE):
        decoder_processor = BeamSearchDecoderCTC(
            alphabet=Alphabet(labels=model.decoder.vocabulary+[""], is_bpe=True),
            language_model=LanguageModel.load_from_dir("pretrained_models/wav2vec2-base-100h-with-lm/snapshots/0612413f4d1532f2e50c039b2f014722ea59db4e/language_model")
        )
    elif isinstance(model, nemo_asr.models.EncDecRNNTBPEModel):
        decoder_processor = BeamRNNTInfer(
            model.decoding.decoding.decoder.to(args.device),
            model.decoding.decoding.joint.to(args.device),
            beam_size=args.beam_width,
            return_best_hypothesis=False,
        )

    episodic = args.episodic
    steps = args.steps

    if episodic:
        original_model_state, original_optimizer_state, original_scheduler_state = copy_model_and_optimizer(model, optimizer, scheduler)

    for batch_idx, batch in enumerate(dataset):
<<<<<<< HEAD
        lens, wavs, texts, _ = batch
=======
        if args.dataset_name == "commonvoice" and batch_idx >= 1000:
            break
>>>>>>> db24c413

        lens, wavs, texts, _ = batch
        if isinstance(model, Wav2Vec2ForCTC):
            wavs = processor(wavs, sampling_rate=args.sample_rate, return_tensors="pt", padding="longest").input_values.to(args.device)
        else:
            wavs = pad_sequence([torch.from_numpy(wav) for wav in wavs], batch_first=True).to(args.device)
        lens = lens.to(args.device)

        gt_texts.extend(texts)
        ori_transcription = transcribe_batch(args, original_model, processor, wavs, lens)
        ori_transcriptions.extend(ori_transcription)
        ori_wer = wer(list(texts), list(ori_transcription))

        logger.info(f"{batch_idx}/{len(dataset)}")
        logger.info(f"gt text: {' '.join(list(texts))}")
        logger.info(f"original WER: {ori_wer}")
        logger.info(f"original text: {' '.join(list(ori_transcription))}")

        if episodic:
            model, optimizer, scheduler = load_model_and_optimizer(model, optimizer, scheduler, original_model_state, original_optimizer_state, original_scheduler_state)

        for step_idx in range(1, steps + 1):
            model = set_rnn_to_train(model)
            forward_and_adapt(args, model, decoder_processor, optimizer, scheduler, wavs, lens)

            if step_idx in [1, 3, 5, 10, 20, 40]:
                transcription = transcribe_batch(args, model, processor, wavs, lens)
                transcription_list = eval(f"transcriptions_{step_idx}")
                transcription_list.extend(transcription)

                ada_wer = wer(list(texts), list(transcription))
                logger.info(f"adapt-{step_idx} WER: {ada_wer}")
                logger.info(f"adapt-{step_idx} text: {' '.join(list(transcription))}")

        gc.collect()
        torch.cuda.empty_cache()
        logger.info("\n")

    logger.info(OmegaConf.to_yaml(args))
    logger.info(f"number of data : {len(dataset)}")
    logger.info(f"original WER: {wer(gt_texts, ori_transcriptions)}")
    for step_idx in [1, 3, 5, 10, 20, 40]:
        if step_idx > steps:
            break
        transcription_list = eval(f"transcriptions_{step_idx}")
        logger.info(f"TTA-{step_idx}: {wer(gt_texts, transcription_list)}")

    transcription_dict = {"gt_texts": gt_texts, "ori_transcriptions": ori_transcriptions, "transcriptions_1": transcriptions_1, "transcriptions_3": transcriptions_3, "transcriptions_5": transcriptions_5, "transcriptions_10": transcriptions_10, "transcriptions_20": transcriptions_20, "transcriptions_40": transcriptions_40}
    dirname, filename = os.path.dirname(logger.handlers[0].baseFilename), os.path.basename(logger.handlers[0].baseFilename).replace("log", "transcriptions").replace("txt", "pickle")
    with open(os.path.join(dirname, filename), 'wb') as f:
        pickle.dump(transcription_dict, f)


if __name__ == '__main__':
    main()<|MERGE_RESOLUTION|>--- conflicted
+++ resolved
@@ -199,12 +199,8 @@
         original_model_state, original_optimizer_state, original_scheduler_state = copy_model_and_optimizer(model, optimizer, scheduler)
 
     for batch_idx, batch in enumerate(dataset):
-<<<<<<< HEAD
-        lens, wavs, texts, _ = batch
-=======
         if args.dataset_name == "commonvoice" and batch_idx >= 1000:
             break
->>>>>>> db24c413
 
         lens, wavs, texts, _ = batch
         if isinstance(model, Wav2Vec2ForCTC):
