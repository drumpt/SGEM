import os
import copy
import random
import gc
import logging
import pickle
import shelve
from datetime import datetime
from copy import deepcopy
import time
from collections import deque
import collections, functools, operator

import hydra
from omegaconf import OmegaConf, open_dict

import numpy as np
from sklearn.decomposition import PCA
import torch
torch.backends.cudnn.enabled = True
torch.backends.cudnn.deterministic = True
torch.backends.cudnn.benchmark = True
from torch import nn
import torch.nn.functional as F
import torchaudio
from torch.nn.utils.rnn import pad_sequence
from info_nce import InfoNCE

from transformers import Wav2Vec2ForCTC, Wav2Vec2Processor
import speechbrain
from speechbrain.pretrained import EncoderDecoderASR
from speechbrain.lobes.augment import TimeDomainSpecAugment
from speechbrain.decoders.seq2seq import S2SRNNGreedySearcher
import nemo.collections.asr as nemo_asr
from nemo.collections.asr.parts.utils import rnnt_utils
from nemo.collections.asr.losses.ctc import CTCLoss
from nemo.collections.common.parts.rnn import label_collate

from audio_augmentations import *
import sentencepiece
from jiwer import wer

from data import load_dataset
from forward import *


def get_logger(args):
    logger = logging.getLogger(__name__)
    logger.setLevel(logging.INFO)
    formatter = logging.Formatter('%(message)s')

    time_string = datetime.now().strftime("%Y_%m_%d_%H_%M_%S")
    file_handler = logging.FileHandler(os.path.join(args.log_dir, f"log_{time_string}.txt"))
    file_handler.setFormatter(formatter)
    logger.addHandler(file_handler)
    return logger


def get_model(args, original):
    if args.asr == "facebook/wav2vec2-base-960h":
        model = Wav2Vec2ForCTC.from_pretrained(args.asr).requires_grad_(True).eval()
        if 'cuda' in args.device:
            model = model.cuda()
    elif args.asr == "speechbrain/asr-crdnn-rnnlm-librispeech":
        model = EncoderDecoderASR.from_hparams(args.asr, run_opts={"device": args.device}).requires_grad_(True).eval()
    elif args.asr == "speechbrain/asr-crdnn-transformerlm-librispeech":
        model = EncoderDecoderASR.from_hparams(args.asr, run_opts={"device": args.device}).requires_grad_(True).eval()
    elif args.asr == "pretrained_models/stt_en_conformer_transducer_small.nemo":
        model = nemo_asr.models.EncDecRNNTBPEModel.restore_from(args.asr).to(args.device).requires_grad_(True).eval()
    if original:
        model = configure_model(model)
    return model


def collect_params_ctc(model, train_params, bias_only=False):
    """Collect the affine scale + shift parameters from batch norms.

    Walk the model's modules and collect all batch normalization parameters.
    Return the parameters and their names.

    Note: other choices of parameterization are possible!
    """
    params = []
    names = []
    trainable = []
    if bias_only:
        trainable = ['bias']
    else: 
        trainable = ['weight', 'bias']

    for nm, m in model.named_modules():
        if "all" in train_params:
            for np, p in m.named_parameters():
                p.requires_grad = True
                if not f"{nm}.{np}" in names:
                    params.append(p)
                    names.append(f"{nm}.{np}")
        if "feature" in train_params:
            if len(str(nm).split('.')) > 1:
                if str(nm).split('.')[1] == 'feature_extractor' or str(nm).split('.')[1] == 'feature_projection':
                    for np, p in m.named_parameters():
                        p.requires_grad = True
                        if not f"{nm}.{np}" in names:
                            params.append(p)
                            names.append(f"{nm}.{np}")
        if "LN" in train_params:
            if isinstance(m, nn.LayerNorm):
                for np, p in m.named_parameters():
                    if np in trainable:  
                        p.requires_grad = True
                        if not f"{nm}.{np}" in names:
                            params.append(p)
                            names.append(f"{nm}.{np}")
    return params, names


def collect_params_attn(model, train_params, bias_only=False):
    params = []
    names = []
    for np, p in model.named_parameters():
        collect = False
        if "all" in train_params:
            collect = True
        if 'enc' in train_params and 'enc' in str(np):
            collect = True
        if 'dec' in train_params and 'dec' in str(np):
            collect = True
        if 'linear' in train_params and 'fc' in str(np):
            collect = True
        if 'LN' in train_params and 'norm' in str(np):
            collect = True

        if collect:
            p.requires_grad = True
            params.append(p)
            names.append(str(np))

    return params, names


def collect_params_trans(model, train_params, bias_only=False):
    params = []
    names = []

    for np, p in model.named_parameters():
        collect = False 
        if "all" in train_params:
            collect = True
        if 'enc' in train_params and 'enc' in str(np):
            collect = True
        if 'dec' in train_params and 'dec' in str(np):
            collect = True
        if 'joint' in train_params and 'joint' in str(np):
            collect = True
        if 'linear' in train_params and 'joint_net' in str(np):
            collect = True
        if 'LN' in train_params and 'norm' in str(np):
            collect = True

        if collect:
            p.requires_grad = True
            params.append(p)
            names.append(str(np))
    return params, names


def configure_model(model):
    """Configure model for use with tent."""
    model.requires_grad_(False)
    return model


def freeze_norm_stats(model):
    for nm, m in model.named_modules():
        if isinstance(m, nn.BatchNorm1d):
            m.track_running_stats = False


def eval_except_for_rnn(model):
    model.eval()
    if isinstance(model, EncoderDecoderASR):
        for nm, m in model.named_modules():
            if 'rnn' in nm.lower() or 'lstm' in nm.lower():
                m.train()
                m.dropout = 0
    # elif isinstance(model, nemo_asr.models.EncDecRNNTBPEModel):
    #     for nm, m in model.named_modules():
    #         if 'rnn' in nm.lower() or 'lstm' in nm.lower():
    #             m.train()
    #             if hasattr(m, 'dropout') and isinstance(m.dropout, float):
    #                 m.dropout = 0


def get_optimizer(params, opt_name='AdamW', lr=1e-4, beta=0.9, weight_decay=0., scheduler=None, step_size=1, gamma=0.7):
    opt = getattr(torch.optim, opt_name)
    if opt_name == 'Adam':       
        optimizer = opt(params, lr=lr, betas=(beta, 0.999), weight_decay=weight_decay)
    else: 
        optimizer = opt(params, lr=lr, weight_decay=weight_decay)
    
    if scheduler is not None: 
        return optimizer, eval(scheduler)(optimizer, step_size=step_size, gamma=gamma)
    return optimizer, None


def get_augmentation(args):
    weak_augmentation_list = [
        Noise(min_snr=0.01, max_snr=0.05),
        Gain(),
        Reverb(sample_rate=16000),
        HighLowPass(sample_rate=16000),
    ]
    strong_augmentation_list = [
        Noise(min_snr=0.1, max_snr=0.5),
        PitchShift(n_samples=16000, sample_rate=16000, pitch_cents_min=-700, pitch_cents_max=700),
        TimeDomainSpecAugment(
            perturb_prob=0, drop_freq_prob=1, drop_chunk_prob=1, speeds=[95, 100, 105],
            drop_freq_count_low=3, drop_freq_count_high=5, drop_chunk_count_low=3, drop_chunk_count_high=5,
            drop_chunk_length_low=500, drop_chunk_length_high=1000
        ),
    ]
    return weak_augmentation_list, strong_augmentation_list


def apply_augmentation(args, augmentation_list, wavs):
    if args.aug_method == "augmix":
        return apply_augmix(args, augmentation_list, wavs)
    augmentation = np.random.choice(augmentation_list)
    if isinstance(augmentation, TimeDomainSpecAugment):
        aug_wavs = augmentation(wavs, torch.ones(len(wavs)).to(wavs.device))
    else:
        aug_wavs = augmentation(wavs.cpu())
    return aug_wavs


def apply_augmix(args, augmentation_list, wavs, k=3, alpha=1.0):
    wavs_augmix = torch.zeros_like(wavs).to(wavs.device)
    w_list = torch.distributions.dirichlet.Dirichlet(torch.tensor([alpha] * k)).sample()
    for i in range(k):
        num_augs = torch.randint(low=1, high=4, size=(1,))[0]
        wavs_aug = wavs.clone().cpu()
        for _ in range(num_augs):
            augmentation = np.random.choice(augmentation_list)
            if isinstance(augmentation, TimeDomainSpecAugment):
                wavs_aug = augmentation(wavs_aug, torch.ones(len(wavs)))
            else:
                wavs_aug = augmentation(wavs_aug.cpu())
        wavs_augmix += w_list[i] * wavs_aug.to(wavs.device)
    m = torch.distributions.beta.Beta(alpha, alpha).sample()
    return m * wavs + (1 - m) * wavs_augmix


def copy_model_and_optimizer(model, optimizer, scheduler):
    """Copy the model and optimizer states for resetting after adaptation."""
    model_state = deepcopy(model.state_dict())
    optimizer_state = deepcopy(optimizer.state_dict())
    if scheduler is not None:
        scheduler_state = deepcopy(scheduler.state_dict())
        return model_state, optimizer_state, scheduler_state
    else:
        return model_state, optimizer_state, None


def load_model_and_optimizer(model, optimizer, scheduler, model_state, optimizer_state, scheduler_state):
    """Restore the model and optimizer states from copies."""
    model.load_state_dict(model_state, strict=True)
    model.eval()
    optimizer.load_state_dict(optimizer_state)
    if scheduler is not None:
        scheduler.load_state_dict(scheduler_state)
        return model, optimizer, scheduler
    else: 
        return model, optimizer, None


def transcribe_batch(args, model, processor, wavs, lens):
    with torch.no_grad():
        if isinstance(model, Wav2Vec2ForCTC):
            outputs = model(wavs).logits
            predicted_ids = torch.argmax(outputs, dim=-1)
            transcription = processor.batch_decode(predicted_ids)
        elif isinstance(model, EncoderDecoderASR):
            transcription = []
            for wav in wavs:
                wav = wav.unsqueeze(0)
                text = model.transcribe_batch(wav, wav_lens=torch.ones(len(wav)).to(args.device))[0]
                transcription.append(text[0])
        elif isinstance(model, nemo_asr.models.EncDecRNNTBPEModel): # conformer from nemo
            transcription = []
            for wav in wavs:
                wav = wav.unsqueeze(0)
                encoded_feature, encoded_len = model(input_signal=wav, input_signal_length=lens)
                best_hyp_texts, _ = model.decoding.rnnt_decoder_predictions_tensor(
                    encoder_output=encoded_feature, encoded_lengths=encoded_len, return_hypotheses=False
                )
                text = [best_hyp_text.upper() for best_hyp_text in best_hyp_texts][0]
                transcription.append(text)
    return transcription


def softmax_entropy(x, dim=-1):
    return -(x.softmax(dim) * x.log_softmax(dim)).sum(dim)


def non_saturating_loss(x, dim=-1):
    max_idx = torch.argmax(x, dim=dim, keepdim=True)
    one_hots = torch.zeros_like(x).scatter(-1, max_idx, 1).to(x.device)
    return torch.mean(one_hots * x) + torch.log(((1 - one_hots) * torch.exp(x)).sum(dim=dim)).mean()


def mcc_loss(x, reweight=False, dim=-1, class_num=32):
    mcc_loss = 0
    for x_split in x: # (B, L, D) -> (L, D)
        x_split = x_split.unsqueeze(0)
        p = x_split.softmax(dim) # (1, L, D)
        p = p.squeeze(0) # (L, D)

        if reweight: # (1, L, D) * (L, 1)
            target_entropy_weight = softmax_entropy(x_split, dim=-1).detach().squeeze(0) # instance-wise entropy (1, L, D)
            target_entropy_weight = 1 + torch.exp(-target_entropy_weight) # (1, L)
            target_entropy_weight = x_split.shape[1] * target_entropy_weight / torch.sum(target_entropy_weight)
            cov_matrix_t = p.mul(target_entropy_weight.view(-1, 1)).transpose(1, 0).mm(p)
        else:
            cov_matrix_t = p.transpose(1, 0).mm(p) # (D, L) * (L, D) -> (D, D)

        cov_matrix_t = cov_matrix_t / torch.sum(cov_matrix_t, dim=1)
        mcc_loss += (torch.sum(cov_matrix_t) - torch.trace(cov_matrix_t)) / class_num
    mcc_loss /= len(x)
    return mcc_loss


def js_divergence(p1, p2):
    total_m = 0.5 * (p1 + p2)
    loss = 0.5 * F.kl_div(torch.log(p1), total_m, reduction="batchmean") + 0.5 * F.kl_div(torch.log(p2), total_m, reduction="batchmean")
    return loss


def generate_adversarial_example(wavs, model, target_snr=15, lr=1e-4, n_steps=5):
    import math
    adv_wavs = []
    l1_loss = nn.L1Loss()
    for wav in wavs:
        wav = wav.unsqueeze(0).requires_grad_(False)
        noise = torch.zeros_like(wav).requires_grad_(True)
        for _ in range(n_steps):
            adv_wav = wav + noise
            clean_encoded = model.encode_batch(wav, wav_lens=torch.ones(1))
            adv_encoded = model.encode_batch(adv_wav, wav_lens=torch.ones(1))

            noise.grad = None
            model.zero_grad()

            loss = l1_loss(clean_encoded, adv_encoded)
            loss.backward()

            noise = noise - lr * noise.grad.sign()
            epsilon = torch.norm(wav) / (math.sqrt(wav.shape[0] * wav.shape[1])) * (10 ** (- target_snr / 10))
            noise = torch.clamp(noise, - epsilon, epsilon).detach()
            noise.requires_grad_(True)
        adv_wav = wav + noise
        adv_wavs.append(adv_wav.squeeze(0))
    return torch.stack(adv_wavs, dim=0)


def get_instance_from_queue(args, method, wavs, probs):
    out_wavs, out_hash_values = [], []
    if args.n_neighbors <= 0:
        selected_instances = []
    elif len(memory_queue) <= args.n_neighbors:
        selected_instances = list(memory_queue)
    elif method == "random":
        selected_instances = random.sample(list(memory_queue), args.n_neighbors)
    elif method == "latest":
        selected_instances = list(memory_queue)[-args.n_neighbors:]
    elif method == "informative":
        new_mean_probs = torch.mean(probs.view(-1, probs.shape[-1]), dim=0)
        previous_instances = list(memory_queue)
        selected_instances = []
        for wav, prob, hash_value in previous_instances:
            entropy = torch.mean(- torch.sum(prob * torch.log(prob), dim=-1)) # mean over tokens
            mean_probs = torch.mean(prob, dim=0).to(wavs.device)
            js_div = js_divergence(new_mean_probs, mean_probs)
            selected_instances.append((wav, entropy / js_div, hash_value))
        selected_instances = sorted(selected_instances, key=lambda x: x[1], reverse=True)[:args.n_neighbors]
    elif method == "similar":
        new_mean_probs = torch.mean(probs.view(-1, probs.shape[-1]), dim=0)
        previous_instances = list(memory_queue)
        selected_instances = []
<<<<<<< HEAD
        for wav, prob, hash_value in previous_instances:
=======

        # from matplotlib import pyplot as plt
        # entropy_list = []
        # max_prob_list = []
        # # TODO: remove (just for checking)
        # for wav, prob in previous_instances:
        #     print(f"prob.shape : {prob.shape}")
        #     per_token_entropy = -torch.sum(prob * torch.log(prob), dim=-1)
        #     for entropy in per_token_entropy:
        #         entropy_list.append(entropy.detach().item())
        #         print(f"entropy.detach().item() : {entropy.detach().item()}")

        #     per_token_max_prob, _ = torch.max(prob, dim=-1)
        #     for max_prob in per_token_max_prob:
        #         max_prob_list.append(max_prob)
        # plt.clf()
        # plt.hist(entropy_list, bins=200)
        # plt.savefig("entropy_distribution.png")

        # plt.clf()
        # plt.hist(max_prob_list, bins=50)
        # plt.savefig("max_prob_distribution.png")

        for wav, prob in previous_instances:
>>>>>>> 7e666272
            mean_probs = torch.mean(prob, dim=0).to(wavs.device)
            js_div = js_divergence(new_mean_probs, mean_probs)
            selected_instances.append((wav, 1 / js_div, hash_value))
        selected_instances = sorted(selected_instances, key=lambda x: x[1], reverse=True)[:args.n_neighbors]

    for wav, _, hash_value in selected_instances:
        out_wavs.append(wav.to(wavs.device))
        out_hash_values.append(hash_value)

    if len(out_wavs) > 0:
        out_wavs = pad_sequence(out_wavs, batch_first=True)
    return out_wavs, out_hash_values


def forward_and_adapt_ctc(args, model, teacher_model, processor, optimizer, scheduler, wavs, lens):
    outputs = model(wavs).logits
    predicted_ids = torch.argmax(outputs, dim=-1)
    non_blank = torch.where(predicted_ids != 0, 1, 0).bool()

    optimizer.zero_grad()
    if "original" in args.method or "em_uncertainty" in args.method or "em_sparse" in args.method:
        if args.em_coef > 0:
            if "original" in args.method:
                if args.not_blank:
                    e_loss = softmax_entropy(outputs / args.temp)[non_blank].mean(0).mean()
                else: 
                    e_loss = softmax_entropy(outputs / args.temp).mean(0).mean() 
            elif "em_uncertainty" in args.method:
                if args.not_blank:
                    frame_weight = F.normalize(torch.reciprocal(softmax_entropy(outputs)[non_blank]), p=1, dim=-1).detach()
                    e_loss = torch.sum(frame_weight * softmax_entropy(outputs / args.temp)[non_blank], dim=-1).mean()
                else:
                    frame_weight = F.normalize(torch.reciprocal(softmax_entropy(outputs)), dim=-1).detach()
                    e_loss = torch.sum(frame_weight * softmax_entropy(outputs / args.temp), dim=-1).mean()
            elif "em_sparse" in args.method:
                if args.not_blank:
                    selected_frame = non_blank & torch.where(softmax_entropy(outputs, dim=-1) < args.entropy_threshold, 1, 0).bool()
                    e_loss = softmax_entropy(outputs / args.temp)[selected_frame].mean(0).mean()
                else:
                    selected_frame = torch.where(softmax_entropy(outputs, dim=-1) < args.entropy_threshold, 1, 0).bool()
                    e_loss = softmax_entropy(outputs / args.temp)[selected_frame].mean(0).mean() 
            (args.em_coef * e_loss).backward(retain_graph=True)

        if 1 - args.em_coef > 0:
            c_loss = mcc_loss(outputs / args.temp, args.reweight)
            ((1 - args.em_coef) * c_loss).backward(retain_graph=True)
    if "cr" in args.method:
        weak_augmentation_list, strong_augmentation_list = get_augmentation(args)

        ce_loss = nn.CrossEntropyLoss()
        for sub_wav in input_values: # element-wise iteration
            sub_wav = sub_wav.unsqueeze(0)
            weak_sub_wav = apply_augmentation(args, weak_augmentation_list, sub_wav).to(args.device)

            with torch.no_grad():
                if teacher_model:
                    weak_outputs = teacher_model(weak_sub_wav).logits
                else:
                    weak_outputs = model(weak_sub_wav).logits

            weak_probs = F.softmax(weak_outputs, dim=-1)
            confidence, _ = torch.max(weak_probs, dim=-1, keepdim=True)
            weak_max_idx = torch.argmax(weak_probs, dim=-1, keepdim=True)
            weak_one_hots = torch.FloatTensor(weak_probs.shape).zero_().to(args.device).scatter(2, weak_max_idx, 1)
            non_blank = torch.where(weak_max_idx != 0, 1, 0).bool()

            selected_frames = non_blank & torch.where(confidence > args.prob_threshold, 1, 0).bool()
            selected_frames = selected_frames.expand_as(weak_probs)

            strong_sub_wav = apply_augmentation(args, strong_augmentation_list, sub_wav).to(args.device)
            strong_outputs = model(strong_sub_wav).logits

            for strong_output, weak_one_hot, selected_frame in zip(strong_outputs, weak_one_hots, selected_frames): # element-wise loss in batch
                cr_loss = ce_loss(
                    strong_output * selected_frame,
                    (weak_one_hot * selected_frame).detach()
                ) / (len(input_values) * len(strong_outputs))
                cr_loss.backward(retain_graph=True)
            del sub_wav, weak_sub_wav, weak_probs, confidence, weak_max_idx, non_blank, selected_frames, strong_sub_wav, strong_outputs

    optimizer.step()
    if scheduler is not None:
        scheduler.step()


def forward_and_adapt_attn(args, model, teacher_model, processor, optimizer, scheduler, wavs, lens, adapter=None, step_idx=None):
    greedy_searcher = S2SRNNGreedySearcher(model.mods.decoder.emb, model.mods.decoder.dec, model.mods.decoder.fc, **{"bos_index": model.mods.decoder.bos_index, "eos_index": model.mods.decoder.eos_index, "min_decode_ratio": model.mods.decoder.min_decode_ratio, "max_decode_ratio": model.mods.decoder.max_decode_ratio,},).to(args.device).train()
    optimizer.zero_grad()

    current = time.time()

    if "original" in args.method or "em_uncertainty" in args.method or "em_sparse" in args.method:
        for wav in wavs:
            wav = wav.unsqueeze(0)
            log_probs_lst = forward_attn(args, model, greedy_searcher, wav)

            print(f"7-1 : {time.time() - current}")
            current = time.time()

            log_prob_tensor = torch.stack(log_probs_lst, dim=1)
            predicted_ids = torch.argmax(log_prob_tensor, dim=-1)
            non_blank = torch.where(predicted_ids != 0, 1, 0).bool()

            if args.em_coef > 0:
                if "original" in args.method:
                    e_loss = softmax_entropy(log_prob_tensor / args.temp, dim=-1)[non_blank].mean(0).mean()
                elif "em_uncertainty" in  args.method:
                    frame_weight = F.normalize(torch.reciprocal(softmax_entropy(log_prob_tensor)), p=1, dim=-1).detach()
                    e_loss = torch.sum(frame_weight * softmax_entropy(log_prob_tensor / args.temp), dim=-1).mean()
                elif "em_sparse" in args.method:
                    selected_frame = torch.where(softmax_entropy(log_prob_tensor, dim=-1) < args.entropy_threshold, 1, 0).bool()
                    e_loss = softmax_entropy(log_prob_tensor / args.temp)[selected_frame].mean(0).mean()
                (args.em_coef / len(wavs) * e_loss).backward()

            if 1 - args.em_coef > 0:
                c_loss = mcc_loss(log_prob_tensor / args.temp, reweight=args.reweight, class_num=1000)
                ((1 - args.em_coef) / len(wavs) * c_loss).backward()
    if "cr" in args.method:
        weak_augmentation_list, strong_augmentation_list = get_augmentation(args)
        seq_loss = lambda x, y, z: speechbrain.nnet.losses.nll_loss(x, y, z, label_smoothing=0.1)

        weak_wavs = apply_augmentation(args, weak_augmentation_list, wavs).to(args.device)
        with torch.no_grad():
            if teacher_model:
                teacher_greedy_searcher = S2SRNNGreedySearcher(
                    teacher_model.mods.decoder.emb,
                    teacher_model.mods.decoder.dec,
                    teacher_model.mods.decoder.fc,
                    **{
                        "bos_index": teacher_model.mods.decoder.bos_index,
                        "eos_index": teacher_model.mods.decoder.eos_index,
                        "min_decode_ratio": teacher_model.mods.decoder.min_decode_ratio,
                        "max_decode_ratio": teacher_model.mods.decoder.max_decode_ratio,
                    },
                ).to(args.device).train()
                weak_outputs = torch.stack(forward_attn(args, teacher_model, teacher_greedy_searcher, weak_wavs), dim=1)
            else:
                weak_outputs = torch.stack(forward_attn(args, model, greedy_searcher, weak_wavs), dim=1)

        weak_probs = F.softmax(weak_outputs, dim=-1)
        confidence, _ = torch.max(weak_probs, dim=-1, keepdim=True)
        weak_max_idx = torch.argmax(weak_probs, dim=-1, keepdim=True)
        non_blank = torch.where(weak_max_idx != 0, 1, 0).bool()

        selected_frames = non_blank & torch.where(confidence > args.prob_threshold, 1, 0).bool()
        selected_frames = selected_frames.expand_as(weak_probs)

        strong_wavs = apply_augmentation(args, strong_augmentation_list, wavs).to(args.device)
        strong_outputs = torch.stack(forward_attn(args, model, greedy_searcher, strong_wavs, gt_wavs=weak_wavs), dim=1)

        cr_loss = seq_loss(
            strong_outputs, torch.argmax(weak_probs, dim=-1).detach(), torch.ones(len(strong_outputs)).to(args.device)
        )
        cr_loss.backward()
    if "cr_feature" in args.method:
        weak_augmentation_list, strong_augmentation_list = get_augmentation(args)

        for sub_wav in wavs:
            sub_wav = sub_wav.unsqueeze(0)
            weak_wavs = sub_wav.clone()
            l1_loss = nn.L1Loss()

            with torch.no_grad():
                if teacher_model:
                    teacher_greedy_searcher = S2SRNNGreedySearcher(
                        teacher_model.mods.decoder.emb,
                        teacher_model.mods.decoder.dec,
                        teacher_model.mods.decoder.fc,
                        **{
                            "bos_index": teacher_model.mods.decoder.bos_index,
                            "eos_index": teacher_model.mods.decoder.eos_index,
                            "min_decode_ratio": teacher_model.mods.decoder.min_decode_ratio,
                            "max_decode_ratio": teacher_model.mods.decoder.max_decode_ratio,
                        },
                    ).to(args.device).train()
                    weak_enc_states = teacher_model.encode_batch(weak_wavs, wav_lens=torch.ones(len(weak_wavs)).to(args.device))
                else:
                    weak_enc_states = model.encode_batch(weak_wavs, wav_lens=torch.ones(len(weak_wavs)).to(args.device))

            for _ in range(args.num_augs):
                strong_wavs = apply_augmentation(args, strong_augmentation_list, sub_wav).to(args.device).clone()
                strong_enc_states = model.encode_batch(strong_wavs, wav_lens=torch.ones(len(strong_wavs)).to(args.device))
                cr_feature_loss = l1_loss(strong_enc_states, weak_enc_states.detach())
                (cr_feature_loss / (args.num_augs * len(wavs))).backward()
    if "da" in args.method:
        with open("subspace_full.pkl", "rb") as f:
            source_subspace = pickle.load(f).float().to(args.device).transpose(0, 1) # D x d
        enc_states = model.encode_batch(wavs, wav_lens=torch.ones(len(wavs)).to(args.device)) # B x D x C
        enc_tensor = enc_states.view(-1, enc_states.shape[-1]).repeat(int(np.ceil(128 / (enc_states.shape[0] * enc_states.shape[1]))), 1) # (B * D) x C
        target_pca = PCA(n_components=128).fit(enc_tensor.detach().cpu())
        target_subspace = torch.FloatTensor(target_pca.components_).to(args.device).transpose(0, 1) # D x d

        if step_idx == 0:
            adapter.weight.data = torch.mm(target_subspace.transpose(0, 1), source_subspace) # d x d

        aligned_encoder_states = torch.mm(adapter(torch.mm(enc_states.view(-1, enc_states.shape[-1]), target_subspace)), source_subspace.transpose(0, 1)).unsqueeze(0) # 
        aligned_encoder_lens = torch.tensor([aligned_encoder_states.shape[1]]).to(args.device)

        log_probs_lst = []
        device = aligned_encoder_states.device
        batch_size = aligned_encoder_states.shape[0]
        memory = greedy_searcher.reset_mem(batch_size, device=device)
        inp_tokens = (aligned_encoder_states.new_zeros(batch_size).fill_(greedy_searcher.bos_index).long())
        max_decode_steps = int(aligned_encoder_states.shape[1] * greedy_searcher.max_decode_ratio)
        for _ in range(max_decode_steps):
            log_probs, memory, _ = greedy_searcher.forward_step(
                inp_tokens, memory, aligned_encoder_states, aligned_encoder_lens
            )
            log_probs_lst.append(log_probs)
            inp_tokens = log_probs.argmax(dim=-1)
        log_prob_tensor = torch.stack(log_probs_lst, dim=1)
        mse_loss += F.mse_loss(adapter(target_subspace), source_subspace, reduction='sum') # L_{\Phi}
        mse_loss.backward()

        e_loss = softmax_entropy(log_prob_tensor / args.temp, dim=-1).mean(0).mean()
        e_loss.backward()
    if "em_joint" in args.method:
        for wav in wavs:
            wav = wav.unsqueeze(0)
            log_probs_lst = forward_attn(args, model, greedy_searcher, wav)
            log_prob_tensor = torch.stack(log_probs_lst, dim=1)
            max_log_probs, _ = torch.max(log_prob_tensor, dim=-1, keepdim=False)

            if "certain_only" in args.method:
                probs = torch.softmax(log_prob_tensor, dim=-1)
                confidence, _ = torch.max(probs, dim=-1, keepdim=True)
                selected_tokens = torch.where(confidence > args.prob_threshold, 1, 0).bool()
                max_log_probs = selected_tokens * max_log_probs

            if "not_blank" in args.method:
                predicted_ids = torch.argmax(log_prob_tensor, dim=-1)
                non_blank = torch.where(predicted_ids != 0, 1, 0).bool()
                max_log_probs = non_blank * max_log_probs

            sum_log_probs = torch.sum(max_log_probs, dim=-1)

            nll_loss = - sum_log_probs.mean()
            (nll_loss / len(wavs)).backward()
    if "p_logp" in args.method:
        for wav in wavs:
            wav = wav.unsqueeze(0)
            log_probs_lst = forward_attn(args, model, greedy_searcher, wav)
            log_prob_tensor = torch.stack(log_probs_lst, dim=1)
            prob_tensor = torch.softmax(log_prob_tensor, dim=-1)

            max_probs, _ = torch.max(prob_tensor, dim=-1, keepdim=False)
            prod_probs = torch.prod(max_probs, dim=-1)

            max_log_probs, _ = torch.max(log_prob_tensor, dim=-1, keepdim=False)
            sum_log_probs = torch.sum(max_log_probs, dim=-1)

            p_logp_loss = - prod_probs * sum_log_probs
            p_logp_loss = p_logp_loss.mean()
            (p_logp_loss / len(wavs)).backward()
    if "contrastive_temporal" in args.method:
        weak_augmentation_list, strong_augmentation_list = get_augmentation(args)
        info_nce_loss = InfoNCE()
        num_chunks = 5

        weak_wavs = apply_augmentation(args, strong_augmentation_list, wavs).to(args.device)
        strong_wavs = apply_augmentation(args, strong_augmentation_list, wavs).to(args.device)

        weak_chunks = torch.chunk(weak_wavs, num_chunks, dim=-1)[:-1]
        weak_chunks_pad = pad_sequence(weak_chunks, batch_first=True).squeeze(1)
        weak_lens = torch.tensor([float(weak_chunk.shape[-1]) for weak_chunk in weak_chunks])
        weak_enc = model.encode_batch(weak_chunks_pad, wav_lens=weak_lens)
        weak_enc_pool = torch.mean(weak_enc, dim=1)

        strong_chunks = torch.chunk(strong_wavs, num_chunks, dim=-1)[:-1]
        strong_chunks_pad = pad_sequence(strong_chunks, batch_first=True).squeeze(1)
        strong_lens = torch.tensor([float(strong_chunk.shape[-1]) for strong_chunk in strong_chunks])
        strong_enc = model.encode_batch(strong_chunks_pad, wav_lens=strong_lens)
        strong_enc_pool = torch.mean(strong_enc, dim=1)

        nce_loss = info_nce_loss(weak_enc_pool, strong_enc_pool)
        nce_loss.backward()
    if "em_aug" in args.method:
        num_augs = args.num_augs
        _, strong_augmentation_list = get_augmentation(args)
 
        for wav in wavs:
            wav = wav.unsqueeze(0)
            for i in range(num_augs):
                if i > 0:
                    aug_wav = apply_augmentation(args, strong_augmentation_list, wav).to(args.device)
                else:
                    aug_wav = wav

                log_probs_lst = forward_attn(args, model, greedy_searcher, aug_wav)
                log_prob_tensor = torch.stack(log_probs_lst, dim=1)
                predicted_ids = torch.argmax(log_prob_tensor, dim=-1)

                mean_prob = torch.mean(torch.softmax(log_prob_tensor, dim=-1), dim=0, keepdim=True)
                mean_log_prob = torch.mean(torch.log_softmax(log_prob_tensor, dim=-1), dim=0, keepdim=True)

                e_loss = - torch.sum(mean_prob * mean_log_prob, dim=-1).mean()
                (e_loss / (len(wavs) * num_augs)).backward()
    

    print(f"7-3 : {time.time() - current}")
    current = time.time()

    # print(f"hash(wavs) : {hash(wavs)}")
    # print(f"wavs.squeeze(0).shape : {wavs.squeeze(0).shape}")
    # print(f"str(hash(wavs.squeeze(0))) : {str(hash(wavs.squeeze(0)))}")

    if args.use_memory_queue:
        global memory_queue, HASH_COUNTER

        # get current gradient
        current_grad_dict = dict()
        for np, p in model.named_parameters():
            current_grad_dict[np] = p.grad if p.grad == None else p.grad.cpu().clone()

        # search wavs to adapt
        probs = torch.softmax(log_prob_tensor, dim=-1)
        wavs_to_adapt, hash_values_to_adapt = get_instance_from_queue(args, args.queue_method, wavs, probs)

        # # for debugging
        # for wav_to_adapt, hash_value_to_adapt in zip(wavs_to_adapt, hash_values_to_adapt):
        #     print(f"wav_to_adapt.shape, hash_value_to_adapt : {wav_to_adapt.shape}, {hash_value_to_adapt}")

        # # for debugging
        # for wav_in_queue, _, hash_value_in_queue in list(memory_queue):
        #     print(f"wav_in_queue.shape, hash_value_in_queue : {wav_in_queue.shape}, {hash_value_in_queue}")

        print(f"7-5 : {time.time() - current}")
        current = time.time()

        if len(hash_values_to_adapt) > 0:
            grad_dict_list = [db[hash_value_to_adapt] for hash_value_to_adapt in hash_values_to_adapt]
            cumulated_grad = dict()
            for np, _ in model.named_parameters():
                grads_np = [grad_dict[np] for grad_dict in grad_dict_list]
                cumulated_grad[np] = sum(grads_np) if not None in grads_np else None

            denominator = len(wavs) + len(hash_values_to_adapt)
            for np, p in model.named_parameters():  
                if p.grad == None:
                    continue
                p.grad = p.grad * len(wavs) / denominator + cumulated_grad[np].to(args.device) / denominator

        print(f"7-6 : {time.time() - current}")
        current = time.time()

        for wav, prob in zip(wavs, probs):
            # dequeue
            while len(memory_queue) >= args.queue_size:
                wav_to_remove, _, hash_value_to_remove = memory_queue.popleft()
                del db[hash_value_to_remove]

            # enqueue
            # hash_value = str(hash(wav.detach().cpu()))
            hash_value = str(HASH_COUNTER)
            memory_queue.append((wav.cpu().detach(), prob.cpu().detach(), hash_value))
            db[hash_value] = current_grad_dict
            HASH_COUNTER += 1

        print(f"7-7 : {time.time() - current}")
        current = time.time()

    optimizer.step()

    print(f"7-8 : {time.time() - current}")
    current = time.time()

    if scheduler is not None: 
        scheduler.step()


def forward_and_adapt_trans(args, model, teacher_model, processor, optimizer, scheduler, wavs, lens):
    optimizer.zero_grad()
    if "original" in args.method or "em_uncertainty" in args.method or "em_sparse" in args.method:
        for i, wav in enumerate(wavs):
            wav = wav.unsqueeze(0)
            log_probs_lst = forward_trans(args, model, wav, torch.tensor([lens[i]]).to(wav.device), gt_wavs=None)
            log_prob_tensor = torch.stack(log_probs_lst, dim=1)
            if args.em_coef > 0:
                if "original" in args.method:
                    e_loss = softmax_entropy(log_prob_tensor / args.temp, dim=-1).mean(0).mean()
                elif "em_uncertainty" in args.method:
                    frame_weight = F.normalize(torch.reciprocal(softmax_entropy(log_prob_tensor)), p=1, dim=-1).detach()
                    e_loss = torch.sum(frame_weight * softmax_entropy(log_prob_tensor / args.temp), dim=-1).mean()
                elif "em_sparse" in args.method:
                    selected_frame = torch.where(softmax_entropy(log_prob_tensor, dim=-1) < args.entropy_threshold, 1, 0).bool()
                    e_loss = softmax_entropy(log_prob_tensor / args.temp)[selected_frame].mean(0).mean()
                ((args.em_coef / len(wavs)) * e_loss).backward()

            if 1 - args.em_coef > 0:
                c_loss = mcc_loss(log_prob_tensor / args.temp, reweight=args.reweight, class_num=1000)
                (((1 - args.em_coef) / len(wavs)) * c_loss).backward()
    if "cr" in args.method:
        weak_augmentation_list, strong_augmentation_list = get_augmentation(args)
        ctc_loss = CTCLoss(num_classes=1000)

        weak_wavs = apply_augmentation(args, weak_augmentation_list, wavs).to(args.device)
        with torch.no_grad():
            if teacher_model:
                weak_outputs = torch.stack(forward_trans(args, teacher_model, weak_wavs, lens, gt_wavs=None), dim=1)
            else:
                weak_outputs = torch.stack(forward_trans(args, model, weak_wavs, lens, gt_wavs=None), dim=1)

        weak_probs = F.softmax(weak_outputs, dim=-1)
        confidence, _ = torch.max(weak_probs, dim=-1, keepdim=True)

        weak_max_idx = torch.argmax(weak_probs, dim=-1, keepdim=True)
        weak_one_hots = torch.FloatTensor(weak_probs.shape).zero_().to(args.device).scatter(2, weak_max_idx, 1)
        non_blank = torch.where(weak_max_idx != model.decoding.decoding._blank_index, 1, 0).bool()

        selected_frames = non_blank & torch.where(confidence > args.prob_threshold, 1, 0).bool()
        selected_frames = selected_frames.expand_as(weak_probs)

        del weak_outputs, weak_probs, confidence, non_blank

        strong_wavs = apply_augmentation(args, strong_augmentation_list, wavs).to(args.device)
        strong_outputs = torch.stack(forward_trans(args, model, strong_wavs, lens, gt_wavs=weak_wavs), dim=1)

        if strong_outputs.shape[1] > weak_one_hots.shape[1]:
            strong_outputs = strong_outputs[:, :weak_one_hots.shape[1], :]
        else:
            weak_one_hots = weak_one_hots[:, :strong_outputs.shape[1], :]
            selected_frames = selected_frames[:, :strong_outputs.shape[1], :]

        loss += ctc_loss(
            log_probs=torch.permute(strong_outputs, (1, 0, 2)),
            targets=weak_max_idx.squeeze(-1),
            input_lengths=torch.ones(len(strong_outputs)).to(args.device),
            target_lengths=torch.ones(len(strong_outputs)).to(args.device)
        )
        del strong_wavs, strong_outputs

    optimizer.step()
    if scheduler is not None:
        scheduler.step()


@hydra.main(version_base=None, config_path="conf", config_name="config")
def main(args):
    dataset_name = args.dataset_name
    dataset_dir = args.dataset_dir
    split = args.split
    batch_size = args.batch_size
    extra_noise = args.extra_noise
    noise_type = args.noise_type
    sample_rate = args.sample_rate

    optimizer = args.optimizer
    lr = args.lr
    scheduler = args.scheduler
    steps = args.steps
    train_params = args.train_params
    bias_only = args.bias_only
    episodic = args.episodic

    teacher_student = args.teacher_student
    momentum = args.momentum

    stochastic_restoration = args.stochastic_restoration
    restore_prob = args.restore_prob

    if not os.path.exists(args.log_dir):
        os.makedirs(args.log_dir)
    logger = get_logger(args)
    logger.info(OmegaConf.to_yaml(args))

    use_memory_queue = args.use_memory_queue
    queue_size = args.queue_size
    n_neighbors = args.n_neighbors
    if use_memory_queue:
        assert steps == 1 and batch_size == 1

        global memory_queue, db, HASH_COUNTER
        memory_queue = deque([], maxlen=queue_size)
        time_string = datetime.now().strftime("%Y_%m_%d_%H_%M_%S")
        if not os.path.exists("grad_dict"):
            os.makedirs("grad_dict")
        db = shelve.open(f"grad_dict/grads_{time_string}.pkl", writeback=True)
        HASH_COUNTER = 0

    dataset = load_dataset(split, dataset_name, dataset_dir, batch_size, extra_noise, noise_type=noise_type)
    gt_texts, ori_transcriptions, transcriptions_1, transcriptions_3, transcriptions_5, transcriptions_10, transcriptions_20, transcriptions_40 = [], [], [], [], [], [], [], []

    original_model = get_model(args, original=True)
    model = get_model(args, original=False)

    current = time.time()

    if isinstance(model, Wav2Vec2ForCTC): # ctc
        params, _ = collect_params_ctc(model, train_params, bias_only)
    elif isinstance(model, EncoderDecoderASR):
        params, _ = collect_params_attn(model, train_params, bias_only)
    elif isinstance(model, nemo_asr.models.EncDecRNNTBPEModel):
        params, _ = collect_params_trans(model, train_params, bias_only)
    optimizer, scheduler = get_optimizer(params, opt_name=args.optimizer, lr=lr, scheduler=args.scheduler)

    print(f"1 : {time.time() - current}")
    current = time.time()

    teacher_model = get_model(args, original=False) if teacher_student else None
    processor = Wav2Vec2Processor.from_pretrained(args.asr, sampling_rate=sample_rate, return_attention_mask=True) if isinstance(model, Wav2Vec2ForCTC) else None

    if episodic:
        original_model_state, original_optimizer_state, original_scheduler_state = copy_model_and_optimizer(model, optimizer, scheduler)

    print(f"2 : {time.time() - current}")
    current = time.time()

    # # TODO: casuality
    # ori_wer_list, ada_wer_list, diff_wer_list, max_ent_list, avg_ent_list, max_ood_list, avg_ood_list = [], [], [], [], [], [], []

    for batch_idx, batch in enumerate(dataset):
        lens, wavs, texts, _ = batch

        print(f"3 : {time.time() - current}")
        current = time.time()

        if isinstance(model, Wav2Vec2ForCTC):
            wavs = processor(wavs, sampling_rate=16000, return_tensors="pt", padding="longest").input_values.to(args.device)
        else:
            wavs = pad_sequence([torch.from_numpy(wav) for wav in wavs], batch_first=True).to(args.device)
        lens = lens.to(args.device)

        print(f"4 : {time.time() - current}")
        current = time.time()

        adapt_or_not = True
        if args.selective_adaptation:
            with torch.no_grad():
                probs = []
                for i, wav in enumerate(wavs):
                    wav = wav.unsqueeze(0)
                    if isinstance(model, Wav2Vec2ForCTC):
                        logit = model(wav).logits
                    elif isinstance(model, EncoderDecoderASR):
                        greedy_searcher = S2SRNNGreedySearcher(model.mods.decoder.emb, model.mods.decoder.dec, model.mods.decoder.fc, **{"bos_index": model.mods.decoder.bos_index, "eos_index": model.mods.decoder.eos_index, "min_decode_ratio": model.mods.decoder.min_decode_ratio, "max_decode_ratio": model.mods.decoder.max_decode_ratio,},).to(args.device)
                        logit = forward_attn(args, model, greedy_searcher, wav, gt_wavs=None)
                        logit = torch.stack(logit, dim=1)
                    elif isinstance(model, nemo_asr.models.EncDecRNNTBPEModel):
                        logit = forward_trans(args, model, wav, torch.tensor([lens[i]]).to(wav.device), gt_wavs=None)
                        logit = torch.stack(logit, dim=1)
                probs.append(torch.softmax(logit.squeeze(0), dim=-1))
                probs = pad_sequence(probs, batch_first=True).to(args.device)
                per_token_ood, _ = torch.max(probs, dim=-1)
                per_token_odd = - per_token_ood
                max_ood, _ = torch.max(per_token_odd, dim=-1) # max_ood per each instance
                avg_max_ood = torch.mean(max_ood, dim=-1) # average max_ood per batch
            if avg_max_ood < args.ood_threshold:
                adapt_or_not = False

            gc.collect()
            torch.cuda.empty_cache()
            del probs, per_token_ood, max_ood, avg_max_ood

        # if args.use_memory_queue or args.selective_adaptation:
        #     probs = []
        #     for i, wav in enumerate(wavs):
        #         wav = wav.unsqueeze(0)
        #         if isinstance(model, Wav2Vec2ForCTC):
        #             logit = model(wav).logits
        #         elif isinstance(model, EncoderDecoderASR):
        #             greedy_searcher = S2SRNNGreedySearcher(model.mods.decoder.emb, model.mods.decoder.dec, model.mods.decoder.fc, **{"bos_index": model.mods.decoder.bos_index, "eos_index": model.mods.decoder.eos_index, "min_decode_ratio": model.mods.decoder.min_decode_ratio, "max_decode_ratio": model.mods.decoder.max_decode_ratio,},).to(args.device)
        #             logit = forward_attn(args, model, greedy_searcher, wav, gt_wavs=None)
        #             logit = torch.stack(logit, dim=1)
        #         elif isinstance(model, nemo_asr.models.EncDecRNNTBPEModel):
        #             logit = forward_trans(args, model, wav, torch.tensor([lens[i]]).to(wav.device), gt_wavs=None)
        #             logit = torch.stack(logit, dim=1)
        #     probs.append(torch.softmax(logit.squeeze(0), dim=-1))
        #     probs = pad_sequence(probs, batch_first=True).to(args.device)

        #     if args.selective_adaptation:
        #         per_token_ood, _ = torch.max(probs, dim=-1)
        #         per_token_odd = - per_token_ood
        #         max_ood, _ = torch.max(per_token_odd, dim=-1) # max_ood per each instance
        #         avg_max_ood = torch.mean(max_ood, dim=-1) # average max_ood per batch
        #         if avg_max_ood < args.ood_threshold:
        #             adapt_or_not = False

        #     if args.use_memory_queue:
        #         wavs_to_adapt = get_instance_from_queue(args, args.queue_method, wavs, probs)
        #         lens_to_adapt = torch.tensor([len(wav) for wav in wavs_to_adapt]).to(args.device)
        #     else:
        #         wavs_to_adapt = wavs
        #         lens_to_adapt = lens
        #     wavs_to_adapt = wavs
        #     lens_to_adapt = lens
        # else:
        #     wavs_to_adapt = wavs
        #     lens_to_adapt = lens

        wavs_to_adapt = wavs
        lens_to_adapt = lens

        print(f"5 : {time.time() - current}")
        current = time.time()

        gt_texts += texts
        with torch.no_grad():
            ori_transcription = transcribe_batch(args, original_model, processor, wavs, lens)
        ori_transcriptions += ori_transcription
        ori_wer = wer(list(texts), list(ori_transcription))

        logger.info(f"{batch_idx}/{len(dataset)}")
        logger.info(f"gt text: {list(texts)}")
        logger.info(f"original WER: {ori_wer}")
        logger.info(f"original text: {list(ori_transcription)}")

        if episodic:
            if "da" in args.method:
                model = deepcopy(original_model)
                if isinstance(model, Wav2Vec2ForCTC): # ctc
                    params, _ = collect_params_ctc(model, train_params, bias_only)
                elif isinstance(model, EncoderDecoderASR):
                    params, _ = collect_params_attn(model, train_params, bias_only)
                elif isinstance(model, nemo_asr.models.EncDecRNNTBPEModel):
                    params, _ = collect_params_trans(model, train_params, bias_only)
                optimizer, scheduler = get_optimizer(params, opt_name=args.optimizer, lr=lr, scheduler=args.scheduler)
            else:
                model, optimizer, scheduler = load_model_and_optimizer(model, optimizer, scheduler, original_model_state, original_optimizer_state, original_scheduler_state)

        if "da" in args.method:
            adapter = nn.Linear(in_features=128, out_features=128, bias=False).requires_grad_(True).to(args.device)
            optimizer.add_param_group({'params': [p for p in adapter.parameters()]})
        else:
            adapter = None

        for step_idx in range(1, steps + 1):
            print(f"6 : {time.time() - current}")
            current = time.time()

            print(f"adapt_or_not : {adapt_or_not}")
            if adapt_or_not:
                if isinstance(model, Wav2Vec2ForCTC): # ctc
                    forward_and_adapt_ctc(args, model, teacher_model, processor, optimizer, scheduler, wavs_to_adapt, lens_to_adapt)
                elif isinstance(model, EncoderDecoderASR): # attention-based encoder-decoder
                    forward_and_adapt_attn(args, model, teacher_model, processor, optimizer, scheduler, wavs_to_adapt, lens_to_adapt, adapter=adapter, step_idx=step_idx)
                elif isinstance(model, nemo_asr.models.EncDecRNNTBPEModel): # transducer
                    forward_and_adapt_trans(args, model, teacher_model, processor, optimizer, scheduler, wavs_to_adapt, lens_to_adapt)

            print(f"6-1 : {time.time() - current}")
            current = time.time()

            if step_idx in [1, 3, 5, 10, 20, 40]:
                with torch.no_grad():
                    transcription = transcribe_batch(args, model, processor, wavs, lens)
                transcription_list = eval(f"transcriptions_{step_idx}")
                transcription_list += transcription

                ada_wer = wer(list(texts), list(transcription))
                logger.info(f"adapt-{step_idx} WER: {ada_wer}")
                logger.info(f"adapt-{step_idx} text: {' '.join(list(transcription))}")

            print(f"6-2 : {time.time() - current}")
            current = time.time()

            gc.collect()
            torch.cuda.empty_cache()

        # TODO: casuality
        # if args.use_memory_queue:
        #     probs_for_new = probs.clone().view(-1, probs.shape[-1])

        #     per_token_entropy = - torch.sum(probs_for_new * torch.log(probs_for_new), dim=-1)
        #     max_entropy, _ = torch.max(per_token_entropy, dim=-1)
        #     avg_entropy = torch.mean(per_token_entropy, dim=-1)

        #     per_token_ood, _ = torch.max(probs_for_new, dim=-1)
        #     per_token_odd = - per_token_ood
        #     max_ood, _ = torch.max(per_token_odd, dim=-1)
        #     avg_ood = torch.mean(per_token_odd, dim=-1)

        #     ori_wer_list.append(ori_wer)
        #     ada_wer_list.append(ada_wer)
        #     diff_wer_list.append(ada_wer - ori_wer)
        #     max_ent_list.append(max_entropy.item())
        #     avg_ent_list.append(avg_entropy.item())
        #     max_ood_list.append(max_ood.item())
        #     avg_ood_list.append(avg_ood.item())

        #     import pandas as pd
        #     write_dict = {
        #         'ori_wer': ori_wer_list,
        #         'ada_wer': ada_wer_list,
        #         'diff_wer': diff_wer_list,
        #         'max_ent': max_ent_list,
        #         'avg_ent': avg_ent_list,
        #         'max_ood': max_ood_list,
        #         'avg_ood': avg_ood_list
        #     }
        #     df = pd.DataFrame(write_dict)
        #     df.to_csv(f"casuality_{args.dataset_name}_{list(args.method)}.csv", index=False)

        # if args.use_memory_queue and adapt_or_not:
        #     for wav, prob in zip(wavs, probs):
        #         while len(memory_queue) >= args.queue_size:
        #             wav_to_remove = memory_queue.popleft()[0]
        #             db.pop(str(hash(wav_to_remove.detach().cpu())))
        #         memory_queue.append((wav.cpu().detach(), prob.cpu().detach(), str(hash(wav.cpu().detach()))))

        if stochastic_restoration:
            for model_param, original_param in zip(model.parameters(), original_model.parameters()):
                restore = np.random.binomial(n=1, p=restore_prob, size=1)[0]
                with torch.no_grad():
                    model_param.copy_((1 - restore) * model_param + restore * original_param)

        if teacher_student:
            for teacher_param, model_param in zip(teacher_model.parameters(), model.parameters()):
                with torch.no_grad():
                    teacher_param.copy_(momentum * teacher_param + (1 - momentum) * model_param)

        logger.info("\n")

    logger.info(OmegaConf.to_yaml(args))
    logger.info(f"number of data : {len(dataset)}")
    logger.info(f"original WER: {wer(gt_texts, ori_transcriptions)}")
    for step_idx in [1, 3, 5, 10, 20, 40]:
        if step_idx <= steps:
            transcription_list = eval(f"transcriptions_{step_idx}")
            logger.info(f"TTA-{step_idx}: {wer(gt_texts, transcription_list)}")



if __name__ == '__main__':
    main()<|MERGE_RESOLUTION|>--- conflicted
+++ resolved
@@ -386,34 +386,7 @@
         new_mean_probs = torch.mean(probs.view(-1, probs.shape[-1]), dim=0)
         previous_instances = list(memory_queue)
         selected_instances = []
-<<<<<<< HEAD
         for wav, prob, hash_value in previous_instances:
-=======
-
-        # from matplotlib import pyplot as plt
-        # entropy_list = []
-        # max_prob_list = []
-        # # TODO: remove (just for checking)
-        # for wav, prob in previous_instances:
-        #     print(f"prob.shape : {prob.shape}")
-        #     per_token_entropy = -torch.sum(prob * torch.log(prob), dim=-1)
-        #     for entropy in per_token_entropy:
-        #         entropy_list.append(entropy.detach().item())
-        #         print(f"entropy.detach().item() : {entropy.detach().item()}")
-
-        #     per_token_max_prob, _ = torch.max(prob, dim=-1)
-        #     for max_prob in per_token_max_prob:
-        #         max_prob_list.append(max_prob)
-        # plt.clf()
-        # plt.hist(entropy_list, bins=200)
-        # plt.savefig("entropy_distribution.png")
-
-        # plt.clf()
-        # plt.hist(max_prob_list, bins=50)
-        # plt.savefig("max_prob_distribution.png")
-
-        for wav, prob in previous_instances:
->>>>>>> 7e666272
             mean_probs = torch.mean(prob, dim=0).to(wavs.device)
             js_div = js_divergence(new_mean_probs, mean_probs)
             selected_instances.append((wav, 1 / js_div, hash_value))
@@ -429,42 +402,44 @@
 
 
 def forward_and_adapt_ctc(args, model, teacher_model, processor, optimizer, scheduler, wavs, lens):
-    outputs = model(wavs).logits
-    predicted_ids = torch.argmax(outputs, dim=-1)
-    non_blank = torch.where(predicted_ids != 0, 1, 0).bool()
-
     optimizer.zero_grad()
     if "original" in args.method or "em_uncertainty" in args.method or "em_sparse" in args.method:
-        if args.em_coef > 0:
-            if "original" in args.method:
-                if args.not_blank:
-                    e_loss = softmax_entropy(outputs / args.temp)[non_blank].mean(0).mean()
-                else: 
-                    e_loss = softmax_entropy(outputs / args.temp).mean(0).mean() 
-            elif "em_uncertainty" in args.method:
-                if args.not_blank:
-                    frame_weight = F.normalize(torch.reciprocal(softmax_entropy(outputs)[non_blank]), p=1, dim=-1).detach()
-                    e_loss = torch.sum(frame_weight * softmax_entropy(outputs / args.temp)[non_blank], dim=-1).mean()
-                else:
-                    frame_weight = F.normalize(torch.reciprocal(softmax_entropy(outputs)), dim=-1).detach()
-                    e_loss = torch.sum(frame_weight * softmax_entropy(outputs / args.temp), dim=-1).mean()
-            elif "em_sparse" in args.method:
-                if args.not_blank:
-                    selected_frame = non_blank & torch.where(softmax_entropy(outputs, dim=-1) < args.entropy_threshold, 1, 0).bool()
-                    e_loss = softmax_entropy(outputs / args.temp)[selected_frame].mean(0).mean()
-                else:
-                    selected_frame = torch.where(softmax_entropy(outputs, dim=-1) < args.entropy_threshold, 1, 0).bool()
-                    e_loss = softmax_entropy(outputs / args.temp)[selected_frame].mean(0).mean() 
-            (args.em_coef * e_loss).backward(retain_graph=True)
-
-        if 1 - args.em_coef > 0:
-            c_loss = mcc_loss(outputs / args.temp, args.reweight)
-            ((1 - args.em_coef) * c_loss).backward(retain_graph=True)
+        for wav in wavs:
+            wav = wav.unsqueeze(0)
+            outputs = model(wav).logits
+            predicted_ids = torch.argmax(outputs, dim=-1)
+            non_blank = torch.where(predicted_ids != 0, 1, 0).bool()
+
+            if args.em_coef > 0:
+                if "original" in args.method:
+                    if args.not_blank:
+                        e_loss = softmax_entropy(outputs / args.temp)[non_blank].mean(0).mean()
+                    else: 
+                        e_loss = softmax_entropy(outputs / args.temp).mean(0).mean() 
+                elif "em_uncertainty" in args.method:
+                    if args.not_blank:
+                        frame_weight = F.normalize(torch.reciprocal(softmax_entropy(outputs)[non_blank]), p=1, dim=-1).detach()
+                        e_loss = torch.sum(frame_weight * softmax_entropy(outputs / args.temp)[non_blank], dim=-1).mean()
+                    else:
+                        frame_weight = F.normalize(torch.reciprocal(softmax_entropy(outputs)), dim=-1).detach()
+                        e_loss = torch.sum(frame_weight * softmax_entropy(outputs / args.temp), dim=-1).mean()
+                elif "em_sparse" in args.method:
+                    if args.not_blank:
+                        selected_frame = non_blank & torch.where(softmax_entropy(outputs, dim=-1) < args.entropy_threshold, 1, 0).bool()
+                        e_loss = softmax_entropy(outputs / args.temp)[selected_frame].mean(0).mean()
+                    else:
+                        selected_frame = torch.where(softmax_entropy(outputs, dim=-1) < args.entropy_threshold, 1, 0).bool()
+                        e_loss = softmax_entropy(outputs / args.temp)[selected_frame].mean(0).mean() 
+                (args.em_coef * e_loss).backward(retain_graph=True)
+
+            if 1 - args.em_coef > 0:
+                c_loss = mcc_loss(outputs / args.temp, args.reweight)
+                ((1 - args.em_coef) * c_loss).backward(retain_graph=True)
     if "cr" in args.method:
         weak_augmentation_list, strong_augmentation_list = get_augmentation(args)
 
         ce_loss = nn.CrossEntropyLoss()
-        for sub_wav in input_values: # element-wise iteration
+        for sub_wav in wavs: # element-wise iteration
             sub_wav = sub_wav.unsqueeze(0)
             weak_sub_wav = apply_augmentation(args, weak_augmentation_list, sub_wav).to(args.device)
 
@@ -490,9 +465,67 @@
                 cr_loss = ce_loss(
                     strong_output * selected_frame,
                     (weak_one_hot * selected_frame).detach()
-                ) / (len(input_values) * len(strong_outputs))
+                ) / (len(wavs) * len(strong_outputs))
                 cr_loss.backward(retain_graph=True)
             del sub_wav, weak_sub_wav, weak_probs, confidence, weak_max_idx, non_blank, selected_frames, strong_sub_wav, strong_outputs
+    if "em_joint" in args.method:
+        for wav in wavs:
+            wav = wav.unsqueeze(0)
+            log_prob_tensor = model(wav).logits
+            max_log_probs, _ = torch.max(log_prob_tensor, dim=-1, keepdim=False)
+
+            if args.certain_only:
+                probs = torch.softmax(log_prob_tensor, dim=-1)
+                confidence, _ = torch.max(probs, dim=-1, keepdim=True)
+                selected_tokens = torch.where(confidence > args.prob_threshold, 1, 0).bool()
+                max_log_probs = selected_tokens * max_log_probs
+
+            if args.not_blank:
+                predicted_ids = torch.argmax(log_prob_tensor, dim=-1)
+                non_blank = torch.where(predicted_ids != 0, 1, 0).bool()
+                max_log_probs = non_blank * max_log_probs
+
+            sum_log_probs = torch.sum(max_log_probs, dim=-1)
+
+            nll_loss = - sum_log_probs.mean()
+            (nll_loss / len(wavs)).backward()
+
+    if args.use_memory_queue:
+        global memory_queue, HASH_COUNTER
+
+        # get current gradient
+        current_grad_dict = dict()
+        for np, p in model.named_parameters():
+            current_grad_dict[np] = p.grad if p.grad == None else p.grad.cpu().clone()
+
+        # search wavs to adapt
+        probs = torch.softmax(log_prob_tensor, dim=-1)
+        wavs_to_adapt, hash_values_to_adapt = get_instance_from_queue(args, args.queue_method, wavs, probs)
+
+        if len(hash_values_to_adapt) > 0:
+            grad_dict_list = [db[hash_value_to_adapt] for hash_value_to_adapt in hash_values_to_adapt]
+            cumulated_grad = dict()
+            for np, _ in model.named_parameters():
+                grads_np = [grad_dict[np] for grad_dict in grad_dict_list]
+                cumulated_grad[np] = sum(grads_np) if not None in grads_np else None
+
+            denominator = len(wavs) + len(hash_values_to_adapt)
+            for np, p in model.named_parameters():  
+                if p.grad == None:
+                    continue
+                p.grad = p.grad * len(wavs) / denominator + cumulated_grad[np].to(args.device) / denominator
+
+        for wav, prob in zip(wavs, probs):
+            # dequeue
+            while len(memory_queue) >= args.queue_size:
+                wav_to_remove, _, hash_value_to_remove = memory_queue.popleft()
+                del db[hash_value_to_remove]
+
+            # enqueue
+            hash_value = str(HASH_COUNTER)
+            memory_queue.append((wav.cpu().detach(), prob.cpu().detach(), hash_value))
+            db[hash_value] = current_grad_dict
+            HASH_COUNTER += 1
 
     optimizer.step()
     if scheduler is not None:
@@ -526,11 +559,11 @@
                 elif "em_sparse" in args.method:
                     selected_frame = torch.where(softmax_entropy(log_prob_tensor, dim=-1) < args.entropy_threshold, 1, 0).bool()
                     e_loss = softmax_entropy(log_prob_tensor / args.temp)[selected_frame].mean(0).mean()
-                (args.em_coef / len(wavs) * e_loss).backward()
+                (args.em_coef / len(wavs) * e_loss).backward(retain_graph=True)
 
             if 1 - args.em_coef > 0:
                 c_loss = mcc_loss(log_prob_tensor / args.temp, reweight=args.reweight, class_num=1000)
-                ((1 - args.em_coef) / len(wavs) * c_loss).backward()
+                ((1 - args.em_coef) / len(wavs) * c_loss).backward(retain_graph=True)
     if "cr" in args.method:
         weak_augmentation_list, strong_augmentation_list = get_augmentation(args)
         seq_loss = lambda x, y, z: speechbrain.nnet.losses.nll_loss(x, y, z, label_smoothing=0.1)
@@ -637,13 +670,13 @@
             log_prob_tensor = torch.stack(log_probs_lst, dim=1)
             max_log_probs, _ = torch.max(log_prob_tensor, dim=-1, keepdim=False)
 
-            if "certain_only" in args.method:
+            if args.certain_only:
                 probs = torch.softmax(log_prob_tensor, dim=-1)
                 confidence, _ = torch.max(probs, dim=-1, keepdim=True)
                 selected_tokens = torch.where(confidence > args.prob_threshold, 1, 0).bool()
                 max_log_probs = selected_tokens * max_log_probs
 
-            if "not_blank" in args.method:
+            if args.not_blank:
                 predicted_ids = torch.argmax(log_prob_tensor, dim=-1)
                 non_blank = torch.where(predicted_ids != 0, 1, 0).bool()
                 max_log_probs = non_blank * max_log_probs
@@ -712,7 +745,6 @@
                 e_loss = - torch.sum(mean_prob * mean_log_prob, dim=-1).mean()
                 (e_loss / (len(wavs) * num_augs)).backward()
     
-
     print(f"7-3 : {time.time() - current}")
     current = time.time()
 
@@ -766,7 +798,6 @@
                 del db[hash_value_to_remove]
 
             # enqueue
-            # hash_value = str(hash(wav.detach().cpu()))
             hash_value = str(HASH_COUNTER)
             memory_queue.append((wav.cpu().detach(), prob.cpu().detach(), hash_value))
             db[hash_value] = current_grad_dict
@@ -800,11 +831,11 @@
                 elif "em_sparse" in args.method:
                     selected_frame = torch.where(softmax_entropy(log_prob_tensor, dim=-1) < args.entropy_threshold, 1, 0).bool()
                     e_loss = softmax_entropy(log_prob_tensor / args.temp)[selected_frame].mean(0).mean()
-                ((args.em_coef / len(wavs)) * e_loss).backward()
+                ((args.em_coef / len(wavs)) * e_loss).backward(retain_graph=True)
 
             if 1 - args.em_coef > 0:
                 c_loss = mcc_loss(log_prob_tensor / args.temp, reweight=args.reweight, class_num=1000)
-                (((1 - args.em_coef) / len(wavs)) * c_loss).backward()
+                (((1 - args.em_coef) / len(wavs)) * c_loss).backward(retain_graph=True)
     if "cr" in args.method:
         weak_augmentation_list, strong_augmentation_list = get_augmentation(args)
         ctc_loss = CTCLoss(num_classes=1000)
@@ -844,6 +875,66 @@
             target_lengths=torch.ones(len(strong_outputs)).to(args.device)
         )
         del strong_wavs, strong_outputs
+    if "em_joint" in args.method:
+        for i, wav in enumerate(wavs):
+            wav = wav.unsqueeze(0)
+            log_probs_lst = forward_trans(args, model, wav, torch.tensor([lens[i]]).to(wav.device), gt_wavs=None)
+            log_prob_tensor = torch.stack(log_probs_lst, dim=1)
+            max_log_probs, _ = torch.max(log_prob_tensor, dim=-1, keepdim=False)
+
+            if args.certain_only:
+                probs = torch.softmax(log_prob_tensor, dim=-1)
+                confidence, _ = torch.max(probs, dim=-1, keepdim=True)
+                selected_tokens = torch.where(confidence > args.prob_threshold, 1, 0).bool().detach()
+                max_log_probs = selected_tokens * max_log_probs
+
+            if args.not_blank:
+                predicted_ids = torch.argmax(log_prob_tensor, dim=-1)
+                non_blank = torch.where(predicted_ids != model.decoding.decoding._blank_index, 1, 0).bool().detach()
+                max_log_probs = non_blank * max_log_probs
+
+            sum_log_probs = torch.sum(max_log_probs, dim=-1)
+
+            nll_loss = - sum_log_probs.mean()
+            (nll_loss / len(wavs)).backward()
+
+    if args.use_memory_queue:
+        print(f"args.use_memory_queue : {args.use_memory_queue}")
+        global memory_queue, HASH_COUNTER
+
+        # get current gradient
+        current_grad_dict = dict()
+        for np, p in model.named_parameters():
+            current_grad_dict[np] = p.grad if p.grad == None else p.grad.cpu().clone()
+
+        # search wavs to adapt
+        probs = torch.softmax(log_prob_tensor, dim=-1)
+        wavs_to_adapt, hash_values_to_adapt = get_instance_from_queue(args, args.queue_method, wavs, probs)
+
+        if len(hash_values_to_adapt) > 0:
+            grad_dict_list = [db[hash_value_to_adapt] for hash_value_to_adapt in hash_values_to_adapt]
+            cumulated_grad = dict()
+            for np, _ in model.named_parameters():
+                grads_np = [grad_dict[np] for grad_dict in grad_dict_list]
+                cumulated_grad[np] = sum(grads_np) if not None in grads_np else None
+
+            denominator = len(wavs) + len(hash_values_to_adapt)
+            for np, p in model.named_parameters():  
+                if p.grad == None:
+                    continue
+                p.grad = p.grad * len(wavs) / denominator + cumulated_grad[np].to(args.device) / denominator
+
+        for wav, prob in zip(wavs, probs):
+            # dequeue
+            while len(memory_queue) >= args.queue_size:
+                wav_to_remove, _, hash_value_to_remove = memory_queue.popleft()
+                del db[hash_value_to_remove]
+
+            # enqueue
+            hash_value = str(HASH_COUNTER)
+            memory_queue.append((wav.cpu().detach(), prob.cpu().detach(), hash_value))
+            db[hash_value] = current_grad_dict
+            HASH_COUNTER += 1
 
     optimizer.step()
     if scheduler is not None:
@@ -954,6 +1045,10 @@
                     elif isinstance(model, nemo_asr.models.EncDecRNNTBPEModel):
                         logit = forward_trans(args, model, wav, torch.tensor([lens[i]]).to(wav.device), gt_wavs=None)
                         logit = torch.stack(logit, dim=1)
+
+                    gc.collect()
+                    torch.cuda.empty_cache()
+
                 probs.append(torch.softmax(logit.squeeze(0), dim=-1))
                 probs = pad_sequence(probs, batch_first=True).to(args.device)
                 per_token_ood, _ = torch.max(probs, dim=-1)
@@ -1010,8 +1105,7 @@
         current = time.time()
 
         gt_texts += texts
-        with torch.no_grad():
-            ori_transcription = transcribe_batch(args, original_model, processor, wavs, lens)
+        ori_transcription = transcribe_batch(args, original_model, processor, wavs, lens)
         ori_transcriptions += ori_transcription
         ori_wer = wer(list(texts), list(ori_transcription))
 
@@ -1056,8 +1150,7 @@
             current = time.time()
 
             if step_idx in [1, 3, 5, 10, 20, 40]:
-                with torch.no_grad():
-                    transcription = transcribe_batch(args, model, processor, wavs, lens)
+                transcription = transcribe_batch(args, model, processor, wavs, lens)
                 transcription_list = eval(f"transcriptions_{step_idx}")
                 transcription_list += transcription
 
