--- conflicted
+++ resolved
@@ -7,10 +7,7 @@
 from datetime import datetime
 from copy import deepcopy
 import time
-<<<<<<< HEAD
-=======
 from collections import deque
->>>>>>> ad1e50269644eb217e080ca5f6ed1de280e92b90
 
 import hydra
 from omegaconf import OmegaConf, open_dict
@@ -389,9 +386,33 @@
 
         for wav, _ in sorted(selected_instances, key=lambda x: x[1], reverse=True)[:args.n_neighbors]:
             out_wavs.append(wav.to(wavs.device))
+    elif method == "similar":
+        new_mean_probs = torch.mean(probs.view(-1, probs.shape[-1]), dim=0)
+        previous_instances = list(memory_queue)
+        selected_instances = []
+
+        from matplotlib import pyplot
+
+        entropy_list = []
+        # TODO: remove (just for checking)
+        for wav, prob in previous_instances:
+            print(f"prob.shape : {prob.shape}")
+            per_token_entropy = -torch.sum(prob * torch.log(prob), dim=-1)
+            for entropy in per_token_entropy:
+                entropy_list.append(entropy.detach().item())
+        pyplot.plot(entropy_list)
+        pyplot.savefig("entropy_distribution.png")
+
+        for wav, prob in previous_instances:
+            mean_probs = torch.mean(prob, dim=0).to(wavs.device)
+            js_div = js_divergence(new_mean_probs, mean_probs)
+            selected_instances.append((wav, 1 / js_div))
+
+        for wav, _ in sorted(selected_instances, key=lambda x: x[1], reverse=True)[:args.n_neighbors]:
+            out_wavs.append(wav.to(wavs.device))
+
     out_wavs = pad_sequence(out_wavs, batch_first=True)
     return out_wavs
-
 
 def forward_and_adapt_ctc(args, model, teacher_model, processor, optimizer, scheduler, wavs, lens):
     outputs = model(wavs).logits
@@ -845,6 +866,7 @@
                     logit = torch.stack(logit, dim=1)
             probs.append(torch.softmax(logit.squeeze(0), dim=-1))
             probs = pad_sequence(probs, batch_first=True).to(args.device)
+            print(f"probs.shape in main : {probs.shape}")
             
             wavs_to_adapt = get_instance_from_queue(args, args.queue_method, wavs, probs)
             lens_to_adapt = torch.tensor([len(wav) for wav in wavs_to_adapt]).to(args.device)
@@ -916,13 +938,13 @@
 
         # TODO: casuality
         if args.use_memory_queue:
-            probs = probs.view(-1, probs.shape[-1])
-
-            per_token_entropy = - torch.sum(probs * torch.log(probs), dim=-1)
+            probs_for_new = probs.clone().view(-1, probs.shape[-1])
+
+            per_token_entropy = - torch.sum(probs_for_new * torch.log(probs_for_new), dim=-1)
             max_entropy, _ = torch.max(per_token_entropy, dim=0)
             avg_entropy = torch.mean(per_token_entropy, dim=0)
 
-            per_token_ood, _ = torch.max(probs, dim=-1)
+            per_token_ood, _ = torch.max(probs_for_new, dim=-1)
             per_token_odd = - per_token_ood
             max_ood, _ = torch.max(per_token_odd, dim=0)
             avg_ood = torch.mean(per_token_odd, dim=0)
